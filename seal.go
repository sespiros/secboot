// -*- Mode: Go; indent-tabs-mode: t -*-

/*
 * Copyright (C) 2019 Canonical Ltd
 *
 * This program is free software: you can redistribute it and/or modify
 * it under the terms of the GNU General Public License version 3 as
 * published by the Free Software Foundation.
 *
 * This program is distributed in the hope that it will be useful,
 * but WITHOUT ANY WARRANTY; without even the implied warranty of
 * MERCHANTABILITY or FITNESS FOR A PARTICULAR PURPOSE.  See the
 * GNU General Public License for more details.
 *
 * You should have received a copy of the GNU General Public License
 * along with this program.  If not, see <http://www.gnu.org/licenses/>.
 *
 */

package secboot

import (
	"crypto"
	"crypto/ecdsa"
	"crypto/elliptic"
	"crypto/rand"
	"crypto/x509"
	"errors"
	"fmt"
	"os"

	"github.com/canonical/go-tpm2"
	"github.com/snapcore/secboot/internal/tcg"

	"golang.org/x/xerrors"
)

func makeSealedKeyTemplate() *tpm2.Public {
	return &tpm2.Public{
		Type:    tpm2.ObjectTypeKeyedHash,
		NameAlg: tpm2.HashAlgorithmSHA256,
		Attrs:   tpm2.AttrFixedTPM | tpm2.AttrFixedParent,
		Params:  tpm2.PublicParamsU{Data: &tpm2.KeyedHashParams{Scheme: tpm2.KeyedHashScheme{Scheme: tpm2.KeyedHashSchemeNull}}}}
}

<<<<<<< HEAD
func computeSealedKeyDynamicAuthPolicy(tpm *tpm2.TPMContext, version uint32, alg, signAlg tpm2.HashAlgorithmId, authKey *rsa.PrivateKey,
	counterPub *tpm2.NVPublic, counterAuthPolicies tpm2.DigestList, pcrProfile *PCRProtectionProfile,
=======
func computeSealedKeyDynamicAuthPolicy(tpm *tpm2.TPMContext, version uint32, alg, signAlg tpm2.HashAlgorithmId, authKey crypto.PrivateKey,
	countIndexPub *tpm2.NVPublic, countIndexAuthPolicies tpm2.DigestList, pcrProfile *PCRProtectionProfile,
>>>>>>> de9ce489
	session tpm2.SessionContext) (*dynamicPolicyData, error) {
	// Obtain the count for the new policy
	var nextPolicyCount uint64
	var counterName tpm2.Name
	if counterPub != nil {
		var err error
		nextPolicyCount, err = readPcrPolicyCounter(tpm, version, counterPub, counterAuthPolicies, session)
		if err != nil {
			return nil, xerrors.Errorf("cannot read policy counter: %w", err)
		}
		nextPolicyCount += 1

		counterName, err = counterPub.Name()
		if err != nil {
			return nil, xerrors.Errorf("cannot compute name of policy counter: %w", err)
		}
	}

	supportedPcrs, err := tpm.GetCapabilityPCRs(session.IncludeAttrs(tpm2.AttrAudit))
	if err != nil {
		return nil, xerrors.Errorf("cannot determine supported PCRs: %w", err)
	}

	// Compute PCR digests
	pcrs, pcrDigests, err := pcrProfile.computePCRDigests(tpm, alg)
	if err != nil {
		return nil, xerrors.Errorf("cannot compute PCR digests from protection profile: %w", err)
	}

	for _, p := range pcrs {
		for _, s := range p.Select {
			found := false
			for _, p2 := range supportedPcrs {
				if p2.Hash != p.Hash {
					continue
				}
				for _, s2 := range p2.Select {
					if s2 == s {
						found = true
						break
					}
				}
				if found {
					break
				}
			}
			if !found {
				return nil, errors.New("PCR protection profile contains digests for unsupported PCRs")
			}
		}
	}

	// Use the PCR digests and NV index names to generate a single signed dynamic authorization policy digest
	policyParams := dynamicPolicyComputeParams{
		key:               authKey,
		signAlg:           signAlg,
		pcrs:              pcrs,
		pcrDigests:        pcrDigests,
		policyCounterName: counterName,
		policyCount:       nextPolicyCount}

	policyData, err := computeDynamicPolicy(version, alg, &policyParams)
	if err != nil {
		return nil, xerrors.Errorf("cannot compute dynamic authorization policy: %w", err)
	}

	return policyData, nil
}

// KeyCreationParams provides arguments for SealKeyToTPM.
type KeyCreationParams struct {
	// PCRProfile defines the profile used to generate a PCR protection policy for the newly created sealed key file.
	PCRProfile *PCRProtectionProfile

	// PCRPolicyCounterHandle is the handle at which to create a NV index for dynamic authorization poliy revocation support. The handle
	// must either be tpm2.HandleNull (in which case, no NV index will be created and the sealed key will not benefit from dynamic
	// authorization policy revocation support), or it must be a valid NV index handle (MSO == 0x01). The choice of handle should take
	// in to consideration the reserved indices from the "Registry of reserved TPM 2.0 handles and localities" specification. It is
	// recommended that the handle is in the block reserved for owner objects (0x01800000 - 0x01bfffff).
	PCRPolicyCounterHandle tpm2.Handle
}

// SealKeyToTPM seals the supplied disk encryption key to the storage hierarchy of the TPM. The sealed key object and associated
// metadata that is required during early boot in order to unseal the key again and unlock the associated encrypted volume is written
// to a file at the path specified by keyPath. Additional data that is required in order to update the authorization policy for the
// sealed key is written to a file at the path specified by policyUpdatePath. This file must live inside the encrypted volume
// protected by the sealed key.
//
// The supplied key must be 64-bytes long. An error will be returned if it isn't.
//
// This function requires knowledge of the authorization value for the storage hierarchy, which must be provided by calling
// TPMConnection.OwnerHandleContext().SetAuthValue() prior to calling this function. If the provided authorization value is incorrect,
// a AuthFailError error will be returned.
//
// If the TPM is not correctly provisioned, a ErrTPMProvisioning error will be returned. In this case, ProvisionTPM must be called
// before proceeding.
//
// This function expects there to be no files at the specified paths. If either path references a file that already exists, a wrapped
// *os.PathError error will be returned with an underlying error of syscall.EEXIST. A wrapped *os.PathError error will be returned if
// either file cannot be created and opened for writing.
//
// This function will create a NV index at the handle specified by the PCRPolicyCounterHandle field of the params argument if it is not
// tpm2.HandleNull. If the handle is already in use, a TPMResourceExistsError error will be returned. In this case, the caller will
// need to either choose a different handle or undefine the existing one. If it is not tpm2.HandleNull, then it must be a valid NV
// index handle (MSO == 0x01), and the choice of handle should take in to consideration the reserved indices from the "Registry of
// reserved TPM 2.0 handles and localities" specification. It is recommended that the handle is in the block reserved for owner
// objects (0x01800000 - 0x01bfffff).
//
// The key will be protected with a PCR policy computed from the PCRProtectionProfile supplied via the PCRProfile field of the params
// argument.
func SealKeyToTPM(tpm *TPMConnection, key []byte, keyPath, policyUpdatePath string, params *KeyCreationParams) error {
	// params is mandatory.
	if params == nil {
		return errors.New("no KeyCreationParams provided")
	}

	// Use the HMAC session created when the connection was opened rather than creating a new one.
	session := tpm.HmacSession()

	// Obtain a context for the SRK now. If we're called immediately after ProvisionTPM without closing the TPMConnection, we use the
	// context cached by ProvisionTPM, which corresponds to the object provisioned. If not, we just unconditionally provision a new
	// SRK as this function requires knowledge of the owner hierarchy authorization anyway. This way, we know that the primary key we
	// seal to is good and future calls to ProvisionTPM won't provision an object that cannot unseal the key we protect.
	srk := tpm.provisionedSrk
	if srk == nil {
		var err error
		srk, err = provisionPrimaryKey(tpm.TPMContext, tpm.OwnerHandleContext(), tcg.SRKTemplate, tcg.SRKHandle, session)
		switch {
		case isAuthFailError(err, tpm2.AnyCommandCode, 1):
			return AuthFailError{tpm2.HandleOwner}
		case err != nil:
			return xerrors.Errorf("cannot provision storage root key: %w", err)
		}
	}

	// Validate that the lock NV index is valid and obtain its name
	lockIndex, err := tpm.CreateResourceContextFromTPM(lockNVHandle)
	switch {
	case tpm2.IsResourceUnavailableError(err, lockNVHandle):
		return ErrTPMProvisioning
	case err != nil:
		return xerrors.Errorf("cannot create context for lock NV index: %w", err)
	}

	lockIndexPub, err := readAndValidateLockNVIndexPublic(tpm.TPMContext, lockIndex, session)
	if err != nil {
		return ErrTPMProvisioning
	}
	lockIndexName, err := lockIndexPub.Name()
	if err != nil {
		return xerrors.Errorf("cannot compute name of global lock NV index: %w", err)
	}

	succeeded := false

	// Create destination files
	keyFile, err := os.OpenFile(keyPath, os.O_WRONLY|os.O_CREATE|os.O_EXCL, 0600)
	if err != nil {
		return xerrors.Errorf("cannot create key data file: %w", err)
	}
	defer func() {
		keyFile.Close()
		if succeeded {
			return
		}
		os.Remove(keyPath)
	}()

	var policyUpdateFile *os.File
	if policyUpdatePath != "" {
		var err error
		policyUpdateFile, err = os.OpenFile(policyUpdatePath, os.O_WRONLY|os.O_CREATE|os.O_EXCL, 0600)
		if err != nil {
			return xerrors.Errorf("cannot create private data file: %w", err)
		}
		defer func() {
			policyUpdateFile.Close()
			if succeeded {
				return
			}
			os.Remove(policyUpdatePath)
		}()
	}

	// Create an asymmetric key for signing authorization policy updates, and authorizing dynamic authorization policy revocations.
	authKey, err := ecdsa.GenerateKey(elliptic.P256(), rand.Reader)
	if err != nil {
		return xerrors.Errorf("cannot generate RSA key pair for signing dynamic authorization policies: %w", err)
	}
	authPublicKey := createPublicAreaForECDSAKey(&authKey.PublicKey)
	authKeyName, err := authPublicKey.Name()
	if err != nil {
		return xerrors.Errorf("cannot compute name of signing key for dynamic policy authorization: %w", err)
	}

	// Create PCR policy counter
	var pcrPolicyCounterPub *tpm2.NVPublic
	if params.PCRPolicyCounterHandle != tpm2.HandleNull {
		pcrPolicyCounterPub, err = createPcrPolicyCounter(tpm.TPMContext, params.PCRPolicyCounterHandle, authKeyName, session)
		switch {
		case tpm2.IsTPMError(err, tpm2.ErrorNVDefined, tpm2.CommandNVDefineSpace):
			return TPMResourceExistsError{params.PCRPolicyCounterHandle}
		case isAuthFailError(err, tpm2.CommandNVDefineSpace, 1):
			return AuthFailError{tpm2.HandleOwner}
		case err != nil:
			return xerrors.Errorf("cannot create new dynamic authorization policy counter: %w", err)
		}
		defer func() {
			if succeeded {
				return
			}
			index, err := tpm2.CreateNVIndexResourceContextFromPublic(pcrPolicyCounterPub)
			if err != nil {
				return
			}
			tpm.NVUndefineSpace(tpm.OwnerHandleContext(), index, session)
		}()
	}

	template := makeSealedKeyTemplate()

	// Compute the static policy - this never changes for the lifetime of this key file
	staticPolicyData, authPolicy, err := computeStaticPolicy(template.NameAlg, &staticPolicyComputeParams{
		key:                 authPublicKey,
		pcrPolicyCounterPub: pcrPolicyCounterPub,
		lockIndexName:       lockIndexName})
	if err != nil {
		return xerrors.Errorf("cannot compute static authorization policy: %w", err)
	}

	// Define the template for the sealed key object, using the computed policy digest
	template.AuthPolicy = authPolicy
	sensitive := tpm2.SensitiveCreate{Data: key}

	// Have the digest of the private data recorded in the creation data for the sealed data object.
	authKeyBytes, err := x509.MarshalECPrivateKey(authKey)
	if err != nil {
		return xerrors.Errorf("cannot marshal key for signing authorization policy updates: %w", err)
	}

	h := crypto.SHA256.New()
	if _, err := tpm2.MarshalToWriter(h, authKeyBytes); err != nil {
		panic(fmt.Sprintf("cannot marshal dynamic authorization policy update data: %v", err))
	}
	creationInfo := h.Sum(nil)

	// Now create the sealed key object. The command is integrity protected so if the object at the handle we expect the SRK to reside
	// at has a different name (ie, if we're connected via a resource manager and somebody swapped the object with another one), this
	// command will fail. We take advantage of parameter encryption here too.
	priv, pub, creationData, _, creationTicket, err :=
		tpm.Create(srk, &sensitive, template, creationInfo, nil, session.IncludeAttrs(tpm2.AttrCommandEncrypt))
	if err != nil {
		return xerrors.Errorf("cannot create sealed data object for key: %w", err)
	}

	// Create a dynamic authorization policy
	pcrProfile := params.PCRProfile
	if pcrProfile == nil {
		pcrProfile = &PCRProtectionProfile{}
	}
	dynamicPolicyData, err := computeSealedKeyDynamicAuthPolicy(tpm.TPMContext, currentMetadataVersion, template.NameAlg,
		authPublicKey.NameAlg, authKey, pcrPolicyCounterPub, nil, pcrProfile, session)
	if err != nil {
		return xerrors.Errorf("cannot compute dynamic authorization policy: %w", err)
	}

	// Marshal the entire object (sealed key object and auxiliary data) to disk
	data := keyData{
		version:           currentMetadataVersion,
		keyPrivate:        priv,
		keyPublic:         pub,
		authModeHint:      AuthModeNone,
		staticPolicyData:  staticPolicyData,
		dynamicPolicyData: dynamicPolicyData}

	if err := data.write(keyFile); err != nil {
		return xerrors.Errorf("cannot write key data file: %w", err)
	}

	if policyUpdateFile != nil {
		policyUpdateData := keyPolicyUpdateData{
			version:        currentMetadataVersion,
			authKey:        authKey,
			creationInfo:   creationInfo,
			creationData:   creationData,
			creationTicket: creationTicket}

		// Marshal the private data to disk
		if err := policyUpdateData.write(policyUpdateFile); err != nil {
			return xerrors.Errorf("cannot write dynamic authorization policy update data file: %w", err)
		}
	}

	if pcrPolicyCounterPub != nil {
		if err := incrementPcrPolicyCounter(tpm.TPMContext, currentMetadataVersion, pcrPolicyCounterPub, nil, authKey, authPublicKey,
			session); err != nil {
			return xerrors.Errorf("cannot increment PCR policy counter: %w", err)
		}
	}

	succeeded = true
	return nil
}

// UpdateKeyPCRProtectionPolicy updates the PCR protection policy for the sealed key at the path specified by the keyPath argument
// to the profile defined by the pcrProfile argument. In order to do this, the caller must also specify the path to the policy update
// data file that was saved by SealKeyToTPM.
//
// If either file cannot be opened, a wrapped *os.PathError error will be returned.
//
// If either file cannot be deserialized correctly or validation of the files fails, a InvalidKeyFileError error will be returned.
//
// On success, the sealed key data file is updated atomically with an updated authorization policy that includes a PCR policy
// computed from the supplied PCRProtectionProfile.
func UpdateKeyPCRProtectionPolicy(tpm *TPMConnection, keyPath, policyUpdatePath string, pcrProfile *PCRProtectionProfile) error {
	// Use the HMAC session created when the connection was opened rather than creating a new one.
	session := tpm.HmacSession()

	// Open the key data file
	keyFile, err := os.Open(keyPath)
	if err != nil {
		return xerrors.Errorf("cannot open key data file: %w", err)
	}
	defer keyFile.Close()

	// Open the policy update data file
	policyUpdateFile, err := os.Open(policyUpdatePath)
	if err != nil {
		return xerrors.Errorf("cannot open private data file: %w", err)
	}
	defer policyUpdateFile.Close()

	data, policyUpdateData, pcrPolicyCounterPub, err := decodeAndValidateKeyData(tpm.TPMContext, keyFile, policyUpdateFile, session)
	if err != nil {
		if isKeyFileError(err) {
			return InvalidKeyFileError{err.Error()}
		}
		// FIXME: Turn the missing lock NV index in to ErrProvisioning
		return xerrors.Errorf("cannot read and validate key data file: %w", err)
	}

<<<<<<< HEAD
	authPublicKey := data.staticPolicyData.authPublicKey
	authKey := policyUpdateData.authKey
	v0PinIndexAuthPolicies := data.staticPolicyData.v0PinIndexAuthPolicies
=======
	authPublicKey := data.staticPolicyData.AuthPublicKey
	authKey := policyUpdateData.authKey
	pinIndexAuthPolicies := data.staticPolicyData.PinIndexAuthPolicies
>>>>>>> de9ce489

	// Compute a new dynamic authorization policy
	if pcrProfile == nil {
		pcrProfile = &PCRProtectionProfile{}
	}
	policyData, err := computeSealedKeyDynamicAuthPolicy(tpm.TPMContext, data.version, data.keyPublic.NameAlg, authPublicKey.NameAlg,
		authKey, pcrPolicyCounterPub, v0PinIndexAuthPolicies, pcrProfile, session)
	if err != nil {
		return xerrors.Errorf("cannot compute dynamic authorization policy: %w", err)
	}

	// Atomically update the key data file
	data.dynamicPolicyData = policyData

	if err := data.writeToFileAtomic(keyPath); err != nil {
		return xerrors.Errorf("cannot write key data file: %v", err)
	}

<<<<<<< HEAD
	if pcrPolicyCounterPub == nil {
		return nil
	}

	if err := incrementPcrPolicyCounter(tpm.TPMContext, data.version, pcrPolicyCounterPub, v0PinIndexAuthPolicies, authKey,
		authPublicKey, session); err != nil {
		return xerrors.Errorf("cannot revoke old PCR policies: %w", err)
=======
	if err := incrementDynamicPolicyCounter(tpm.TPMContext, pinIndexPublic, pinIndexAuthPolicies, authKey, authPublicKey,
		session); err != nil {
		return xerrors.Errorf("cannot revoke old dynamic authorization policies: %w", err)
>>>>>>> de9ce489
	}

	return nil
}<|MERGE_RESOLUTION|>--- conflicted
+++ resolved
@@ -43,13 +43,8 @@
 		Params:  tpm2.PublicParamsU{Data: &tpm2.KeyedHashParams{Scheme: tpm2.KeyedHashScheme{Scheme: tpm2.KeyedHashSchemeNull}}}}
 }
 
-<<<<<<< HEAD
-func computeSealedKeyDynamicAuthPolicy(tpm *tpm2.TPMContext, version uint32, alg, signAlg tpm2.HashAlgorithmId, authKey *rsa.PrivateKey,
+func computeSealedKeyDynamicAuthPolicy(tpm *tpm2.TPMContext, version uint32, alg, signAlg tpm2.HashAlgorithmId, authKey crypto.PrivateKey,
 	counterPub *tpm2.NVPublic, counterAuthPolicies tpm2.DigestList, pcrProfile *PCRProtectionProfile,
-=======
-func computeSealedKeyDynamicAuthPolicy(tpm *tpm2.TPMContext, version uint32, alg, signAlg tpm2.HashAlgorithmId, authKey crypto.PrivateKey,
-	countIndexPub *tpm2.NVPublic, countIndexAuthPolicies tpm2.DigestList, pcrProfile *PCRProtectionProfile,
->>>>>>> de9ce489
 	session tpm2.SessionContext) (*dynamicPolicyData, error) {
 	// Obtain the count for the new policy
 	var nextPolicyCount uint64
@@ -391,15 +386,9 @@
 		return xerrors.Errorf("cannot read and validate key data file: %w", err)
 	}
 
-<<<<<<< HEAD
 	authPublicKey := data.staticPolicyData.authPublicKey
 	authKey := policyUpdateData.authKey
 	v0PinIndexAuthPolicies := data.staticPolicyData.v0PinIndexAuthPolicies
-=======
-	authPublicKey := data.staticPolicyData.AuthPublicKey
-	authKey := policyUpdateData.authKey
-	pinIndexAuthPolicies := data.staticPolicyData.PinIndexAuthPolicies
->>>>>>> de9ce489
 
 	// Compute a new dynamic authorization policy
 	if pcrProfile == nil {
@@ -418,7 +407,6 @@
 		return xerrors.Errorf("cannot write key data file: %v", err)
 	}
 
-<<<<<<< HEAD
 	if pcrPolicyCounterPub == nil {
 		return nil
 	}
@@ -426,11 +414,6 @@
 	if err := incrementPcrPolicyCounter(tpm.TPMContext, data.version, pcrPolicyCounterPub, v0PinIndexAuthPolicies, authKey,
 		authPublicKey, session); err != nil {
 		return xerrors.Errorf("cannot revoke old PCR policies: %w", err)
-=======
-	if err := incrementDynamicPolicyCounter(tpm.TPMContext, pinIndexPublic, pinIndexAuthPolicies, authKey, authPublicKey,
-		session); err != nil {
-		return xerrors.Errorf("cannot revoke old dynamic authorization policies: %w", err)
->>>>>>> de9ce489
 	}
 
 	return nil
