--- conflicted
+++ resolved
@@ -78,7 +78,7 @@
 		}
 
 		// Load the key data
-		keyObject, err := k.data.load(tpm, srk, session)
+		keyObject, err := k.load(tpm, srk, session)
 		if isLoadInvalidParamError(err) || isImportInvalidParamError(err) {
 			// The supplied key data is invalid or is not protected by the supplied SRK.
 			lastError = InvalidKeyDataError{
@@ -150,39 +150,8 @@
 	// Use the HMAC session created when the connection was opened for parameter encryption rather than creating a new one.
 	hmacSession := tpm.HmacSession()
 
-<<<<<<< HEAD
 	keyObject, err := k.loadForUnseal(tpm.TPMContext, hmacSession)
 	if err != nil {
-=======
-	// Load the key data
-	keyObject, err := k.load(tpm.TPMContext, hmacSession)
-	switch {
-	case isKeyDataError(err):
-		// A keyDataError can be as a result of an improperly provisioned TPM - detect if the object at tcg.SRKHandle is a valid primary key
-		// with the correct attributes. If it's not, then it's definitely a provisioning error. If it is, then it could still be a
-		// provisioning error because we don't know if the object was created with the same template that ProvisionTPM uses. In that case,
-		// we'll just assume an invalid key file
-		srk, err2 := tpm.CreateResourceContextFromTPM(tcg.SRKHandle)
-		switch {
-		case tpm2.IsResourceUnavailableError(err2, tcg.SRKHandle):
-			return nil, nil, ErrTPMProvisioning
-		case err2 != nil:
-			return nil, nil, xerrors.Errorf("cannot create context for SRK: %w", err2)
-		}
-		ok, err2 := isObjectPrimaryKeyWithTemplate(tpm.TPMContext, tpm.OwnerHandleContext(), srk, tcg.SRKTemplate, tpm.HmacSession())
-		switch {
-		case err2 != nil:
-			return nil, nil, xerrors.Errorf("cannot determine if object at 0x%08x is a primary key in the storage hierarchy: %w", tcg.SRKHandle, err2)
-		case !ok:
-			return nil, nil, ErrTPMProvisioning
-		}
-		// This is probably a broken key file, but it could still be a provisioning error because we don't know if the SRK object was
-		// created with the same template that ProvisionTPM uses.
-		return nil, nil, InvalidKeyDataError{err.Error()}
-	case tpm2.IsResourceUnavailableError(err, tcg.SRKHandle):
-		return nil, nil, ErrTPMProvisioning
-	case err != nil:
->>>>>>> 6549031f
 		return nil, nil, err
 	}
 	defer tpm.FlushContext(keyObject)
