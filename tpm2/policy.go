// -*- Mode: Go; indent-tabs-mode: t -*-

/*
 * Copyright (C) 2019 Canonical Ltd
 *
 * This program is free software: you can redistribute it and/or modify
 * it under the terms of the GNU General Public License version 3 as
 * published by the Free Software Foundation.
 *
 * This program is distributed in the hope that it will be useful,
 * but WITHOUT ANY WARRANTY; without even the implied warranty of
 * MERCHANTABILITY or FITNESS FOR A PARTICULAR PURPOSE.  See the
 * GNU General Public License for more details.
 *
 * You should have received a copy of the GNU General Public License
 * along with this program.  If not, see <http://www.gnu.org/licenses/>.
 *
 */

package tpm2

import (
	"bytes"
<<<<<<< HEAD
=======
	"crypto"
>>>>>>> 9ec5841f
	"errors"

	"github.com/canonical/go-tpm2"
	"github.com/canonical/go-tpm2/util"

	"golang.org/x/xerrors"
)

const (
	policyOrMaxDepth = 4

	// policyOrMaxDigests sets a reasonable limit on the maximum number of or
	// digests.
	policyOrMaxDigests = 4096 // equivalent to a depth of 4
)

<<<<<<< HEAD
// pcrPolicyParams provides the parameters to keyDataPolicy.updatePcrPolicy.
type pcrPolicyParams struct {
	key PolicyAuthKey // Key used to authorize the generated dynamic authorization policy

	pcrs		  tpm2.PCRSelectionList // PCR selection
	pcrDigests	  tpm2.DigestList       // Approved PCR digests

	// policyCounterName is the name of the NV index used for revoking authorization
	// policies. The name must be associated with the handle in the keyDataPolicy,
	// else the policy will not work.
	policyCounterName tpm2.Name
=======
// dynamicPolicyComputeParams provides the parameters to computeDynamicPolicy.
type dynamicPolicyComputeParams struct {
	key crypto.PrivateKey // Key used to authorize the generated dynamic authorization policy

	// signAlg is the digest algorithm for the signature used to authorize the generated dynamic authorization policy. It must
	// match the name algorithm of the public part of key that will be loaded in to the TPM for verification.
	signAlg           tpm2.HashAlgorithmId
	pcrs              tpm2.PCRSelectionList // PCR selection
	pcrDigests        tpm2.DigestList       // Approved PCR digests
	policyCounterName tpm2.Name             // Name of the NV index used for revoking authorization policies
	policyCount       uint64                // Count for this policy, used for revocation
>>>>>>> 9ec5841f
}

// policyOrNode represents a collection of up to 8 digests used in a single
// TPM2_PolicyOR invocation, and forms part of a tree of nodes in order to support
// authorization policies with more than 8 conditions.
type policyOrNode struct {
	parent  *policyOrNode
	digests tpm2.DigestList
<<<<<<< HEAD
=======
}

// contains determines if this node contains the supplied digest.
func (n *policyOrNode) contains(digest tpm2.Digest) bool {
	for _, d := range n.digests {
		if bytes.Equal(d, digest) {
			return true
		}
	}
	return false
}

// executeAssertion executes a PolicyOR assertion for this node.
func (n *policyOrNode) executeAssertion(tpm *tpm2.TPMContext, session tpm2.SessionContext) error {
	return tpm.PolicyOR(session, ensureSufficientORDigests(n.digests))
}

// policyOrTree represents a tree of nodes that facilitates nesting of
// TPM2_PolicyOR assertions in order to support policies with more than 8
// branches.
//
// During execution, the leaf node with the current session digest is found.
// A PolicyOR assertion is then executed with the digests from this node,
// and then a PolicyOR assertion is executed with the digests from each of
// the ancestor nodes.
type policyOrTree struct {
	leafNodes []*policyOrNode // the leaf nodes
}

// dynamicPolicyData is an output of computeDynamicPolicy and provides metadata for executing a policy session.
type dynamicPolicyData struct {
	pcrSelection tpm2.PCRSelectionList

	// XXX: The _v0 here is a bit of a hack, but this entire structure goes away in
	// the next PR.
	pcrOrData                 policyOrData_v0
	policyCount               uint64
	authorizedPolicy          tpm2.Digest
	authorizedPolicySignature *tpm2.Signature
}

// staticPolicyComputeParams provides the parameters to computeStaticPolicy.
type staticPolicyComputeParams struct {
	key                 *tpm2.Public   // Public part of key used to authorize a dynamic authorization policy
	pcrPolicyCounterPub *tpm2.NVPublic // Public area of the NV counter used for revoking PCR policies
}

// staticPolicyData is an output of computeStaticPolicy and provides metadata for executing a policy session.
type staticPolicyData struct {
	authPublicKey          *tpm2.Public
	pcrPolicyCounterHandle tpm2.Handle
	v0PinIndexAuthPolicies tpm2.DigestList
}

// pcrPolicyCounterHandle abstracts access to the PCR policy counter in order to
// support the current style of index created with createPcrPolicyCounter, and the
// legacy PIN index originally created by (the now deleted) createPinNVINdex.
type pcrPolicyCounterHandle interface {
	// Get returns the current value of the associated NV counter index.
	Get(tpm *tpm2.TPMContext, session tpm2.SessionContext) (uint64, error)

	// Incremement will increment the associated NV counter index by one.
	// This requires a signed authorization.
	Increment(tpm *tpm2.TPMContext, key crypto.PrivateKey, session tpm2.SessionContext) error
>>>>>>> 9ec5841f
}

// contains determines if this node contains the supplied digest.
func (n *policyOrNode) contains(digest tpm2.Digest) bool {
	for _, d := range n.digests {
		if bytes.Equal(d, digest) {
			return true
		}
<<<<<<< HEAD
	}
	return false
}

// executeAssertion executes a PolicyOR assertion for this node.
func (n *policyOrNode) executeAssertion(tpm *tpm2.TPMContext, session tpm2.SessionContext) error {
	return tpm.PolicyOR(session, ensureSufficientORDigests(n.digests))
}

// policyOrTree represents a tree of nodes that facilitates nesting of
// TPM2_PolicyOR assertions in order to support policies with more than 8
// branches.
//
// During execution, the leaf node with the current session digest is found.
// A PolicyOR assertion is then executed with the digests from this node,
// and then a PolicyOR assertion is executed with the digests from each of
// the ancestor nodes.
type policyOrTree struct {
	leafNodes []*policyOrNode // the leaf nodes
}

// pcrPolicyCounterContext corresponds to a PCR policy counter.
type pcrPolicyCounterContext interface {
	Get() (uint64, error)		   // Return the current counter value
	Increment(key PolicyAuthKey) error // Increment the counter value using the supplied key for authorization
}

// keyDataPolicy corresponds to the authorization policy for keyData.
type keyDataPolicy interface {
	PCRPolicyCounterHandle() tpm2.Handle // Handle of PCR policy counter, or HandleNull

	PCRPolicySequence() uint64 // Current sequence of PCR policy for revocation

	// UpdatePCRPolicy updates the PCR policy associated with this keyDataPolicy.
	UpdatePCRPolicy(alg tpm2.HashAlgorithmId, params *pcrPolicyParams) error

	// SetPCRPolicy updates the PCR policy to match that associated with the
	// supplied keyDataPolicy. The caller is responsible for ensuring that
	// the 2 keyDataPolicies are the same type and have the same underlying
	// static policy.
	SetPCRPolicyFrom(src keyDataPolicy)

	// ExecutePCRPolicy executes the PCR policy using the supplied authorization policy
	// session using the supplied metadata. On success, the supplied policy session can
	// be used for authorization.
	ExecutePCRPolicy(tpm *tpm2.TPMContext, policySession, hmacSession tpm2.SessionContext) error

	// PCRPolicyCounterContext returns a context for the PCR policy counter
	// associated with this keyDataPolicy. The supplied public area must match
	// the public area of the counter associated with this policy.
	PCRPolicyCounterContext(tpm *tpm2.TPMContext, pub *tpm2.NVPublic, session tpm2.SessionContext) (pcrPolicyCounterContext, error)

	// ValidateAuthKey verifies that the supplied key is associated with this
	// keyDataPolicy.
	ValidateAuthKey(key PolicyAuthKey) error
}

var errSessionDigestNotFound = errors.New("current session digest not found in policy data")

// createPcrPolicyCounter creates and initializes a NV counter that is associated with a sealed key object
// and is used for implementing PCR policy revocation.
=======

		if err := handle.Increment(tpm, key, session); err != nil {
			return xerrors.Errorf("cannot increment counter: %w", err)
		}
	}
}

type pcrPolicyCounterCommon struct {
	pub          *tpm2.NVPublic
	updateKey    *tpm2.Public
	authPolicies tpm2.DigestList
}

// createPcrPolicyCounter creates and initializes a NV counter that is associated with a sealed key object and is used for
// implementing dynamic authorization policy revocation.
>>>>>>> 9ec5841f
//
// The NV index will be created with attributes that allow anyone to read the index, and an authorization
// policy that permits TPM2_NV_Increment with a signed authorization policy.
func createPcrPolicyCounter(tpm *tpm2.TPMContext, handle tpm2.Handle, updateKey *tpm2.Public, hmacSession tpm2.SessionContext) (*tpm2.NVPublic, uint64, error) {
	nameAlg := tpm2.HashAlgorithmSHA256

	updateKeyName, err := updateKey.Name()
	if err != nil {
		return nil, 0, xerrors.Errorf("cannot compute name of update key: %w", err)
	}

<<<<<<< HEAD
	authPolicies := computeV2PcrPolicyCounterAuthPolicies(nameAlg, updateKeyName)
=======
	authPolicies := computeV1PcrPolicyCounterAuthPolicies(nameAlg, updateKeyName)
>>>>>>> 9ec5841f

	trial := util.ComputeAuthPolicy(nameAlg)
	trial.PolicyOR(authPolicies)

	// Define the NV index
	public := &tpm2.NVPublic{
		Index:      handle,
		NameAlg:    nameAlg,
		Attrs:      tpm2.NVTypeCounter.WithAttrs(tpm2.AttrNVPolicyWrite | tpm2.AttrNVAuthRead | tpm2.AttrNVNoDA),
		AuthPolicy: trial.GetDigest(),
		Size:       8}

	index, err := tpm.NVDefineSpace(tpm.OwnerHandleContext(), nil, public, hmacSession)
	if err != nil {
		return nil, 0, err
	}

	// NVDefineSpace was integrity protected, so we know that we have an index with the expected public area at the handle we specified
	// at this point.

	succeeded := false
	defer func() {
		if succeeded {
			return
		}
		tpm.NVUndefineSpace(tpm.OwnerHandleContext(), index, hmacSession)
	}()

	// Begin a session to initialize the index.
	policySession, err := tpm.StartAuthSession(nil, nil, tpm2.SessionTypePolicy, nil, nameAlg)
	if err != nil {
		return nil, 0, err
	}
	defer tpm.FlushContext(policySession)

	// Execute the policy assertions
	if err := tpm.PolicyNvWritten(policySession, false); err != nil {
		return nil, 0, err
	}
	if err := tpm.PolicyOR(policySession, authPolicies); err != nil {
		return nil, 0, err
	}

	// Initialize the index
	if err := tpm.NVIncrement(index, index, policySession, hmacSession.IncludeAttrs(tpm2.AttrAudit)); err != nil {
		return nil, 0, err
	}

	// The index has a different name now that it has been written, so update the public area we return so that it can be used
	// to construct an authorization policy.
	public.Attrs |= tpm2.AttrNVWritten

	value, err := tpm.NVReadCounter(index, index, hmacSession)
	if err != nil {
		return nil, 0, err
	}

	succeeded = true
	return public, value, nil
}

// ensureSufficientORDigests turns a single digest in to a pair of identical digests.
// This is because TPM2_PolicyOR assertions require more than one digest. This avoids
// having a separate policy sequence when there is only a single digest, without having
// to store duplicate digests on disk.
func ensureSufficientORDigests(digests tpm2.DigestList) tpm2.DigestList {
	if len(digests) == 1 {
		return tpm2.DigestList{digests[0], digests[0]}
	}
	return digests
}

<<<<<<< HEAD
// newKeyDataPolicy creates a keyDataPolicy containing a static authorization policy that asserts:
// - The PCR policy created by updatePcrPolicy and authorized by key is valid and has been satisfied (by way
//   of a PolicyAuthorize assertion, which allows the PCR policy to be updated without creating a new sealed
//   key object).
// - Knowledge of the the authorization value for the entity on which the policy session is used has been
//   demonstrated by the caller - this will be used in the future as part of the passphrase integration.
//
// PCR policies support revocation by way of a NV counter. The revocation check is part of the PCR policy,
// but the counter is bound to the static policy by including it in the policyRef for the PolicyAuthorize
// assertion, which can be used verify that a NV index is associated with this policy.
func newKeyDataPolicy(alg tpm2.HashAlgorithmId, key *tpm2.Public, pcrPolicyCounterPub *tpm2.NVPublic, pcrPolicySequence uint64) (keyDataPolicy, tpm2.Digest, error) {
	keyName, err := key.Name()
=======
// computeStaticPolicy computes the part of an authorization policy that is bound to a sealed key object and never changes. The
// static policy asserts that the following are true:
// - The signed PCR policy created by computeDynamicPolicy is valid and has been satisfied (by way of a PolicyAuthorize assertion,
//   which allows the PCR policy to be updated without creating a new sealed key object).
// - Knowledge of the the authorization value for the entity on which the policy session is used has been demonstrated by the
//   caller - this will be used in the future as part of the passphrase integration.
func computeStaticPolicy(alg tpm2.HashAlgorithmId, input *staticPolicyComputeParams) (*staticPolicyData, tpm2.Digest, error) {
	keyName, err := input.key.Name()
>>>>>>> 9ec5841f
	if err != nil {
		return nil, nil, xerrors.Errorf("cannot compute name of signing key for dynamic policy authorization: %w", err)
	}

	pcrPolicyCounterHandle := tpm2.HandleNull
	var pcrPolicyCounterName tpm2.Name
	if pcrPolicyCounterPub != nil {
		pcrPolicyCounterHandle = pcrPolicyCounterPub.Index
		pcrPolicyCounterName, err = pcrPolicyCounterPub.Name()
		if err != nil {
			return nil, nil, xerrors.Errorf("cannot compute name of PCR policy counter: %w", err)
		}
	}

	trial := util.ComputeAuthPolicy(alg)
<<<<<<< HEAD
	trial.PolicyAuthorize(computeV2PcrPolicyRefFromCounterName(pcrPolicyCounterName), keyName)
=======
	trial.PolicyAuthorize(computeV1PcrPolicyRefFromCounterName(pcrPolicyCounterName), keyName)
>>>>>>> 9ec5841f
	trial.PolicyAuthValue()

	return &keyDataPolicy_v2{
		StaticData: &staticPolicyData_v2{
			AuthPublicKey:          key,
			PCRPolicyCounterHandle: pcrPolicyCounterHandle},
		PCRData: &pcrPolicyData_v2{
			PolicySequence: pcrPolicySequence}}, trial.GetDigest(), nil
}

// newPolicyOrTree creates a new policyOrTree from the supplied digests
// for creating a policy that can be satisified by multiple conditions. It also
// extends the supplied trial policy.
<<<<<<< HEAD
//
// It works by turning the supplied list of digests (each corresponding to some
// condition) into a tree of nodes, with each node containing no more than 8 digests
// that can be used in a single PolicyOR assertion. The leaf nodes contain the
// supplied digests, and correspond to the first PolicyOR assertion. The root node
// contains the digests for the final PolicyOR execution, and the policy is executed
// by finding the leaf node with the current session digest and then walking up the
// tree to the root node, executing a PolicyOR assertion at each step.
//
=======
//
// It works by turning the supplied list of digests (each corresponding to some
// condition) into a tree of nodes, with each node containing no more than 8 digests
// that can be used in a single PolicyOR assertion. The leaf nodes contain the
// supplied digests, and correspond to the first PolicyOR assertion. The root node
// contains the digests for the final PolicyOR execution, and the policy is executed
// by finding the leaf node with the current session digest and then walking up the
// tree to the root node, executing a PolicyOR assertion at each step.
//
>>>>>>> 9ec5841f
// It returns an error if no digests are supplied or if too many digests are
// supplied. The returned tree won't have a depth of more than 4.
func newPolicyOrTree(alg tpm2.HashAlgorithmId, trial *util.TrialAuthPolicy, digests tpm2.DigestList) (out *policyOrTree, err error) {
	if len(digests) == 0 {
		return nil, errors.New("no digests supplied")
	}
	if len(digests) > policyOrMaxDigests {
		return nil, errors.New("too many digests")
<<<<<<< HEAD
	}

	var prev []*policyOrNode

	for len(prev) != 1 {
		// The outer loop runs on each level of the tree. If
		// len(prev) == 1, then we have produced the root node
		// and the loop should not continue.

		var current []*policyOrNode
		var nextDigests tpm2.DigestList

		for len(digests) > 0 {
			// The inner loop runs on each sibling node within a level.

			n := len(digests)
			if n > 8 {
				// The TPM only supports 8 conditions in TPM2_PolicyOR.
				n = 8
			}

			// Create a new node with the next n digests and save it.
			current = append(current, &policyOrNode{digests: digests[:n]})

			// Consume the next n digests to fit in to this node and produce a single digest
			// that will go in to the parent node.
			trial := util.ComputeAuthPolicy(alg)
			trial.PolicyOR(ensureSufficientORDigests(digests[:n]))
			nextDigests = append(nextDigests, trial.GetDigest())

			// We've consumed n digests, so adjust the slice to point to the next ones to consume to
			// produce a sibling node.
			digests = digests[n:]
		}

		// There are no digests left to produce sibling nodes.
		// Link child nodes to parents.
		for i, child := range prev {
			child.parent = current[i/8]
		}

		// Grab the digests for the nodes we've just produced to create the parent nodes.
		prev = current
		digests = nextDigests
=======
	}

	var prev []*policyOrNode

	for len(prev) != 1 {
		// The outer loop runs on each level of the tree. If
		// len(prev) == 1, then we have produced the root node
		// and the loop should not continue.

		var current []*policyOrNode
		var nextDigests tpm2.DigestList

		for len(digests) > 0 {
			// The inner loop runs on each sibling node within a level.

			n := len(digests)
			if n > 8 {
				// The TPM only supports 8 conditions in TPM2_PolicyOR.
				n = 8
			}

			// Create a new node with the next n digests and save it.
			current = append(current, &policyOrNode{digests: digests[:n]})

			// Consume the next n digests to fit in to this node and produce a single digest
			// that will go in to the parent node.
			trial := util.ComputeAuthPolicy(alg)
			trial.PolicyOR(ensureSufficientORDigests(digests[:n]))
			nextDigests = append(nextDigests, trial.GetDigest())

			// We've consumed n digests, so adjust the slice to point to the next ones to consume to
			// produce a sibling node.
			digests = digests[n:]
		}

		// There are no digests left to produce sibling nodes.
		// Link child nodes to parents.
		for i, child := range prev {
			child.parent = current[i/8]
		}

		// Grab the digests for the nodes we've just produced to create the parent nodes.
		prev = current
		digests = nextDigests

		if out == nil {
			// Save the leaf nodes to return.
			out = &policyOrTree{leafNodes: current}
		}
	}

	trial.PolicyOR(ensureSufficientORDigests(prev[0].digests))
	return out, nil
}

// computeDynamicPolicy computes the PCR policy associated with a sealed key object, and can be updated without having to create a
// new sealed key object as it takes advantage of the PolicyAuthorize assertion. The PCR policy asserts that the following are true:
// - The selected PCRs contain expected values - ie, one of the sets of permitted values specified by the caller to this function,
//   indicating that the device is in an expected state. This is done by a single PolicyPCR assertion and then one or more PolicyOR
//   assertions (depending on how many sets of permitted PCR values there are).
// - The PCR policy hasn't been revoked. This is done using a PolicyNV assertion to assert that the value of an optional NV counter
//   is not greater than the expected value.
// The computed PCR policy digest is signed with the supplied asymmetric key, and the signature of this is validated before executing
// the corresponding PolicyAuthorize assertion as part of the static policy.
func computeDynamicPolicy(version uint32, alg tpm2.HashAlgorithmId, input *dynamicPolicyComputeParams) (*dynamicPolicyData, error) {
	if version == 0 {
		return computeDynamicPolicyV0(alg, input)
	}
	return computeDynamicPolicyV1(alg, input)
}

type staticPolicyDataError struct {
	err error
}
>>>>>>> 9ec5841f

		if out == nil {
			// Save the leaf nodes to return.
			out = &policyOrTree{leafNodes: current}
		}
	}

	trial.PolicyOR(ensureSufficientORDigests(prev[0].digests))
	return out, nil
}

type policyDataError struct {
	err error
}

func (e policyDataError) Error() string {
	return e.err.Error()
}

func (e policyDataError) Unwrap() error {
	return e.err
}

func isPolicyDataError(err error) bool {
	var e policyDataError
	return xerrors.As(err, &e)
}

<<<<<<< HEAD
=======
var errSessionDigestNotFound = errors.New("current session digest not found in policy data")

>>>>>>> 9ec5841f
// executeAssertions executes one or more PolicyOR assertions in order to support
// compound policies with more than 8 conditions. It starts by searching for the
// current session digest in one of the leaf nodes. If found, it executes a PolicyOR
// assertion with the digests associated with that node, and then walks up through
// its ancestors all the way to the root node, executing a PolicyOR assertion at each
// node.
func (t *policyOrTree) executeAssertions(tpm *tpm2.TPMContext, session tpm2.SessionContext) error {
	// First of all, obtain the current digest of the session.
	currentDigest, err := tpm.PolicyGetDigest(session)
	if err != nil {
		return err
	}

	// Find the leaf node that contains the current digest of the session.
	var node *policyOrNode
	for _, n := range t.leafNodes {
		if n.contains(currentDigest) {
			// We've got a match!
			node = n
			break
		}
	}

	if node == nil {
		return errSessionDigestNotFound
	}

	// Execute a TPM2_PolicyOR assertion on the digests in the leaf node and then traverse up the tree to the root node, executing
	// TPM2_PolicyOR assertions along the way.
	for node != nil {
		if err := node.executeAssertion(tpm, session); err != nil {
			return err
		}
		node = node.parent
	}
	return nil
<<<<<<< HEAD
=======
}

// executePolicySession executes an authorization policy session using the supplied metadata. On success, the supplied policy
// session can be used for authorization.
func executePolicySession(tpm *tpm2.TPMContext, policySession tpm2.SessionContext, version uint32, staticInput *staticPolicyData,
	dynamicInput *dynamicPolicyData, hmacSession tpm2.SessionContext) error {
	if version == 0 {
		return executePolicySessionV0(tpm, policySession, staticInput, dynamicInput, hmacSession)
	}

	return executePolicySessionV1(tpm, policySession, staticInput, dynamicInput, hmacSession)
>>>>>>> 9ec5841f
}

// BlockPCRProtectionPolicies inserts a fence in to the specific PCRs for all active PCR banks, in order to
// make PCR policies that depend on the specified PCRs and are satisfiable by the current PCR values invalid
// until the next TPM restart (equivalent to eg, system resume from suspend-to-disk) or TPM reset
// (equivalent to booting after a system reset).
//
// This acts as a barrier between the environment in which a sealed key should be permitted to be unsealed
// (eg, the initramfs), and the environment in which a sealed key should not be permitted to be unsealed
// (eg, the OS runtime).
func BlockPCRProtectionPolicies(tpm *Connection, pcrs []int) error {
	session := tpm.HmacSession()

	// The fence is a hash of uint32(0), which is the same as EV_SEPARATOR (which can be uint32(0) or uint32(-1))
	fence := make([]byte, 4)

	// Insert PCR fence
	for _, pcr := range pcrs {
		seq, err := tpm.HashSequenceStart(nil, tpm2.HashAlgorithmNull)
		if err != nil {
			return xerrors.Errorf("cannot being hash sequence: %w", err)
		}
		if _, err := tpm.EventSequenceExecute(tpm.PCRHandleContext(pcr), seq, fence, session, nil); err != nil {
			return xerrors.Errorf("cannot execute hash sequence: %w", err)
		}
	}

	return nil
}<|MERGE_RESOLUTION|>--- conflicted
+++ resolved
@@ -21,10 +21,6 @@
 
 import (
 	"bytes"
-<<<<<<< HEAD
-=======
-	"crypto"
->>>>>>> 9ec5841f
 	"errors"
 
 	"github.com/canonical/go-tpm2"
@@ -41,31 +37,17 @@
 	policyOrMaxDigests = 4096 // equivalent to a depth of 4
 )
 
-<<<<<<< HEAD
 // pcrPolicyParams provides the parameters to keyDataPolicy.updatePcrPolicy.
 type pcrPolicyParams struct {
 	key PolicyAuthKey // Key used to authorize the generated dynamic authorization policy
 
-	pcrs		  tpm2.PCRSelectionList // PCR selection
-	pcrDigests	  tpm2.DigestList       // Approved PCR digests
+	pcrs       tpm2.PCRSelectionList // PCR selection
+	pcrDigests tpm2.DigestList       // Approved PCR digests
 
 	// policyCounterName is the name of the NV index used for revoking authorization
 	// policies. The name must be associated with the handle in the keyDataPolicy,
 	// else the policy will not work.
 	policyCounterName tpm2.Name
-=======
-// dynamicPolicyComputeParams provides the parameters to computeDynamicPolicy.
-type dynamicPolicyComputeParams struct {
-	key crypto.PrivateKey // Key used to authorize the generated dynamic authorization policy
-
-	// signAlg is the digest algorithm for the signature used to authorize the generated dynamic authorization policy. It must
-	// match the name algorithm of the public part of key that will be loaded in to the TPM for verification.
-	signAlg           tpm2.HashAlgorithmId
-	pcrs              tpm2.PCRSelectionList // PCR selection
-	pcrDigests        tpm2.DigestList       // Approved PCR digests
-	policyCounterName tpm2.Name             // Name of the NV index used for revoking authorization policies
-	policyCount       uint64                // Count for this policy, used for revocation
->>>>>>> 9ec5841f
 }
 
 // policyOrNode represents a collection of up to 8 digests used in a single
@@ -74,8 +56,6 @@
 type policyOrNode struct {
 	parent  *policyOrNode
 	digests tpm2.DigestList
-<<<<<<< HEAD
-=======
 }
 
 // contains determines if this node contains the supplied digest.
@@ -105,75 +85,9 @@
 	leafNodes []*policyOrNode // the leaf nodes
 }
 
-// dynamicPolicyData is an output of computeDynamicPolicy and provides metadata for executing a policy session.
-type dynamicPolicyData struct {
-	pcrSelection tpm2.PCRSelectionList
-
-	// XXX: The _v0 here is a bit of a hack, but this entire structure goes away in
-	// the next PR.
-	pcrOrData                 policyOrData_v0
-	policyCount               uint64
-	authorizedPolicy          tpm2.Digest
-	authorizedPolicySignature *tpm2.Signature
-}
-
-// staticPolicyComputeParams provides the parameters to computeStaticPolicy.
-type staticPolicyComputeParams struct {
-	key                 *tpm2.Public   // Public part of key used to authorize a dynamic authorization policy
-	pcrPolicyCounterPub *tpm2.NVPublic // Public area of the NV counter used for revoking PCR policies
-}
-
-// staticPolicyData is an output of computeStaticPolicy and provides metadata for executing a policy session.
-type staticPolicyData struct {
-	authPublicKey          *tpm2.Public
-	pcrPolicyCounterHandle tpm2.Handle
-	v0PinIndexAuthPolicies tpm2.DigestList
-}
-
-// pcrPolicyCounterHandle abstracts access to the PCR policy counter in order to
-// support the current style of index created with createPcrPolicyCounter, and the
-// legacy PIN index originally created by (the now deleted) createPinNVINdex.
-type pcrPolicyCounterHandle interface {
-	// Get returns the current value of the associated NV counter index.
-	Get(tpm *tpm2.TPMContext, session tpm2.SessionContext) (uint64, error)
-
-	// Incremement will increment the associated NV counter index by one.
-	// This requires a signed authorization.
-	Increment(tpm *tpm2.TPMContext, key crypto.PrivateKey, session tpm2.SessionContext) error
->>>>>>> 9ec5841f
-}
-
-// contains determines if this node contains the supplied digest.
-func (n *policyOrNode) contains(digest tpm2.Digest) bool {
-	for _, d := range n.digests {
-		if bytes.Equal(d, digest) {
-			return true
-		}
-<<<<<<< HEAD
-	}
-	return false
-}
-
-// executeAssertion executes a PolicyOR assertion for this node.
-func (n *policyOrNode) executeAssertion(tpm *tpm2.TPMContext, session tpm2.SessionContext) error {
-	return tpm.PolicyOR(session, ensureSufficientORDigests(n.digests))
-}
-
-// policyOrTree represents a tree of nodes that facilitates nesting of
-// TPM2_PolicyOR assertions in order to support policies with more than 8
-// branches.
-//
-// During execution, the leaf node with the current session digest is found.
-// A PolicyOR assertion is then executed with the digests from this node,
-// and then a PolicyOR assertion is executed with the digests from each of
-// the ancestor nodes.
-type policyOrTree struct {
-	leafNodes []*policyOrNode // the leaf nodes
-}
-
 // pcrPolicyCounterContext corresponds to a PCR policy counter.
 type pcrPolicyCounterContext interface {
-	Get() (uint64, error)		   // Return the current counter value
+	Get() (uint64, error)              // Return the current counter value
 	Increment(key PolicyAuthKey) error // Increment the counter value using the supplied key for authorization
 }
 
@@ -207,27 +121,8 @@
 	ValidateAuthKey(key PolicyAuthKey) error
 }
 
-var errSessionDigestNotFound = errors.New("current session digest not found in policy data")
-
 // createPcrPolicyCounter creates and initializes a NV counter that is associated with a sealed key object
 // and is used for implementing PCR policy revocation.
-=======
-
-		if err := handle.Increment(tpm, key, session); err != nil {
-			return xerrors.Errorf("cannot increment counter: %w", err)
-		}
-	}
-}
-
-type pcrPolicyCounterCommon struct {
-	pub          *tpm2.NVPublic
-	updateKey    *tpm2.Public
-	authPolicies tpm2.DigestList
-}
-
-// createPcrPolicyCounter creates and initializes a NV counter that is associated with a sealed key object and is used for
-// implementing dynamic authorization policy revocation.
->>>>>>> 9ec5841f
 //
 // The NV index will be created with attributes that allow anyone to read the index, and an authorization
 // policy that permits TPM2_NV_Increment with a signed authorization policy.
@@ -239,11 +134,7 @@
 		return nil, 0, xerrors.Errorf("cannot compute name of update key: %w", err)
 	}
 
-<<<<<<< HEAD
 	authPolicies := computeV2PcrPolicyCounterAuthPolicies(nameAlg, updateKeyName)
-=======
-	authPolicies := computeV1PcrPolicyCounterAuthPolicies(nameAlg, updateKeyName)
->>>>>>> 9ec5841f
 
 	trial := util.ComputeAuthPolicy(nameAlg)
 	trial.PolicyOR(authPolicies)
@@ -316,7 +207,6 @@
 	return digests
 }
 
-<<<<<<< HEAD
 // newKeyDataPolicy creates a keyDataPolicy containing a static authorization policy that asserts:
 // - The PCR policy created by updatePcrPolicy and authorized by key is valid and has been satisfied (by way
 //   of a PolicyAuthorize assertion, which allows the PCR policy to be updated without creating a new sealed
@@ -329,16 +219,6 @@
 // assertion, which can be used verify that a NV index is associated with this policy.
 func newKeyDataPolicy(alg tpm2.HashAlgorithmId, key *tpm2.Public, pcrPolicyCounterPub *tpm2.NVPublic, pcrPolicySequence uint64) (keyDataPolicy, tpm2.Digest, error) {
 	keyName, err := key.Name()
-=======
-// computeStaticPolicy computes the part of an authorization policy that is bound to a sealed key object and never changes. The
-// static policy asserts that the following are true:
-// - The signed PCR policy created by computeDynamicPolicy is valid and has been satisfied (by way of a PolicyAuthorize assertion,
-//   which allows the PCR policy to be updated without creating a new sealed key object).
-// - Knowledge of the the authorization value for the entity on which the policy session is used has been demonstrated by the
-//   caller - this will be used in the future as part of the passphrase integration.
-func computeStaticPolicy(alg tpm2.HashAlgorithmId, input *staticPolicyComputeParams) (*staticPolicyData, tpm2.Digest, error) {
-	keyName, err := input.key.Name()
->>>>>>> 9ec5841f
 	if err != nil {
 		return nil, nil, xerrors.Errorf("cannot compute name of signing key for dynamic policy authorization: %w", err)
 	}
@@ -354,11 +234,7 @@
 	}
 
 	trial := util.ComputeAuthPolicy(alg)
-<<<<<<< HEAD
 	trial.PolicyAuthorize(computeV2PcrPolicyRefFromCounterName(pcrPolicyCounterName), keyName)
-=======
-	trial.PolicyAuthorize(computeV1PcrPolicyRefFromCounterName(pcrPolicyCounterName), keyName)
->>>>>>> 9ec5841f
 	trial.PolicyAuthValue()
 
 	return &keyDataPolicy_v2{
@@ -372,7 +248,6 @@
 // newPolicyOrTree creates a new policyOrTree from the supplied digests
 // for creating a policy that can be satisified by multiple conditions. It also
 // extends the supplied trial policy.
-<<<<<<< HEAD
 //
 // It works by turning the supplied list of digests (each corresponding to some
 // condition) into a tree of nodes, with each node containing no more than 8 digests
@@ -382,17 +257,6 @@
 // by finding the leaf node with the current session digest and then walking up the
 // tree to the root node, executing a PolicyOR assertion at each step.
 //
-=======
-//
-// It works by turning the supplied list of digests (each corresponding to some
-// condition) into a tree of nodes, with each node containing no more than 8 digests
-// that can be used in a single PolicyOR assertion. The leaf nodes contain the
-// supplied digests, and correspond to the first PolicyOR assertion. The root node
-// contains the digests for the final PolicyOR execution, and the policy is executed
-// by finding the leaf node with the current session digest and then walking up the
-// tree to the root node, executing a PolicyOR assertion at each step.
-//
->>>>>>> 9ec5841f
 // It returns an error if no digests are supplied or if too many digests are
 // supplied. The returned tree won't have a depth of more than 4.
 func newPolicyOrTree(alg tpm2.HashAlgorithmId, trial *util.TrialAuthPolicy, digests tpm2.DigestList) (out *policyOrTree, err error) {
@@ -401,7 +265,6 @@
 	}
 	if len(digests) > policyOrMaxDigests {
 		return nil, errors.New("too many digests")
-<<<<<<< HEAD
 	}
 
 	var prev []*policyOrNode
@@ -446,51 +309,6 @@
 		// Grab the digests for the nodes we've just produced to create the parent nodes.
 		prev = current
 		digests = nextDigests
-=======
-	}
-
-	var prev []*policyOrNode
-
-	for len(prev) != 1 {
-		// The outer loop runs on each level of the tree. If
-		// len(prev) == 1, then we have produced the root node
-		// and the loop should not continue.
-
-		var current []*policyOrNode
-		var nextDigests tpm2.DigestList
-
-		for len(digests) > 0 {
-			// The inner loop runs on each sibling node within a level.
-
-			n := len(digests)
-			if n > 8 {
-				// The TPM only supports 8 conditions in TPM2_PolicyOR.
-				n = 8
-			}
-
-			// Create a new node with the next n digests and save it.
-			current = append(current, &policyOrNode{digests: digests[:n]})
-
-			// Consume the next n digests to fit in to this node and produce a single digest
-			// that will go in to the parent node.
-			trial := util.ComputeAuthPolicy(alg)
-			trial.PolicyOR(ensureSufficientORDigests(digests[:n]))
-			nextDigests = append(nextDigests, trial.GetDigest())
-
-			// We've consumed n digests, so adjust the slice to point to the next ones to consume to
-			// produce a sibling node.
-			digests = digests[n:]
-		}
-
-		// There are no digests left to produce sibling nodes.
-		// Link child nodes to parents.
-		for i, child := range prev {
-			child.parent = current[i/8]
-		}
-
-		// Grab the digests for the nodes we've just produced to create the parent nodes.
-		prev = current
-		digests = nextDigests
 
 		if out == nil {
 			// Save the leaf nodes to return.
@@ -502,37 +320,6 @@
 	return out, nil
 }
 
-// computeDynamicPolicy computes the PCR policy associated with a sealed key object, and can be updated without having to create a
-// new sealed key object as it takes advantage of the PolicyAuthorize assertion. The PCR policy asserts that the following are true:
-// - The selected PCRs contain expected values - ie, one of the sets of permitted values specified by the caller to this function,
-//   indicating that the device is in an expected state. This is done by a single PolicyPCR assertion and then one or more PolicyOR
-//   assertions (depending on how many sets of permitted PCR values there are).
-// - The PCR policy hasn't been revoked. This is done using a PolicyNV assertion to assert that the value of an optional NV counter
-//   is not greater than the expected value.
-// The computed PCR policy digest is signed with the supplied asymmetric key, and the signature of this is validated before executing
-// the corresponding PolicyAuthorize assertion as part of the static policy.
-func computeDynamicPolicy(version uint32, alg tpm2.HashAlgorithmId, input *dynamicPolicyComputeParams) (*dynamicPolicyData, error) {
-	if version == 0 {
-		return computeDynamicPolicyV0(alg, input)
-	}
-	return computeDynamicPolicyV1(alg, input)
-}
-
-type staticPolicyDataError struct {
-	err error
-}
->>>>>>> 9ec5841f
-
-		if out == nil {
-			// Save the leaf nodes to return.
-			out = &policyOrTree{leafNodes: current}
-		}
-	}
-
-	trial.PolicyOR(ensureSufficientORDigests(prev[0].digests))
-	return out, nil
-}
-
 type policyDataError struct {
 	err error
 }
@@ -550,11 +337,8 @@
 	return xerrors.As(err, &e)
 }
 
-<<<<<<< HEAD
-=======
 var errSessionDigestNotFound = errors.New("current session digest not found in policy data")
 
->>>>>>> 9ec5841f
 // executeAssertions executes one or more PolicyOR assertions in order to support
 // compound policies with more than 8 conditions. It starts by searching for the
 // current session digest in one of the leaf nodes. If found, it executes a PolicyOR
@@ -591,20 +375,6 @@
 		node = node.parent
 	}
 	return nil
-<<<<<<< HEAD
-=======
-}
-
-// executePolicySession executes an authorization policy session using the supplied metadata. On success, the supplied policy
-// session can be used for authorization.
-func executePolicySession(tpm *tpm2.TPMContext, policySession tpm2.SessionContext, version uint32, staticInput *staticPolicyData,
-	dynamicInput *dynamicPolicyData, hmacSession tpm2.SessionContext) error {
-	if version == 0 {
-		return executePolicySessionV0(tpm, policySession, staticInput, dynamicInput, hmacSession)
-	}
-
-	return executePolicySessionV1(tpm, policySession, staticInput, dynamicInput, hmacSession)
->>>>>>> 9ec5841f
 }
 
 // BlockPCRProtectionPolicies inserts a fence in to the specific PCRs for all active PCR banks, in order to
