// -*- Mode: Go; indent-tabs-mode: t -*-

/*
 * Copyright (C) 2019 Canonical Ltd
 *
 * This program is free software: you can redistribute it and/or modify
 * it under the terms of the GNU General Public License version 3 as
 * published by the Free Software Foundation.
 *
 * This program is distributed in the hope that it will be useful,
 * but WITHOUT ANY WARRANTY; without even the implied warranty of
 * MERCHANTABILITY or FITNESS FOR A PARTICULAR PURPOSE.  See the
 * GNU General Public License for more details.
 *
 * You should have received a copy of the GNU General Public License
 * along with this program.  If not, see <http://www.gnu.org/licenses/>.
 *
 */

package secboot_test

import (
	"bytes"
	"crypto/ecdsa"
	"crypto/elliptic"
	"crypto/x509"
	"encoding/pem"
	"math/big"
	"sort"
	"testing"
	"unsafe"

	"github.com/canonical/go-tpm2"
	. "github.com/snapcore/secboot"
	"github.com/snapcore/secboot/internal/testutil"
)

func TestIncrementPcrPolicyCounter(t *testing.T) {
	tpm := openTPMForTesting(t)
	defer closeTPM(t, tpm)

	key, err := ecdsa.GenerateKey(elliptic.P256(), testutil.RandReader)
	if err != nil {
		t.Fatalf("GenerateKey failed: %v", err)
	}
	keyPublic := CreateTPMPublicAreaForECDSAKey(&key.PublicKey)
	keyName, err := keyPublic.Name()
	if err != nil {
		t.Fatalf("Cannot compute key name: %v", err)
	}

	policyCounterPub, err := CreatePcrPolicyCounter(tpm.TPMContext, 0x0181ff00, keyName, tpm.HmacSession())
	if err != nil {
		t.Fatalf("CreatePcrPolicyCounter failed: %v", err)
	}
	defer func() {
		index, err := tpm2.CreateNVIndexResourceContextFromPublic(policyCounterPub)
		if err != nil {
			t.Errorf("CreateNVIndexResourceContextFromPublic failed: %v", err)
		}
		undefineNVSpace(t, tpm, index, tpm.OwnerHandleContext())
	}()

	initialCount, err := ReadPcrPolicyCounter(tpm.TPMContext, CurrentMetadataVersion, policyCounterPub, nil, tpm.HmacSession())
	if err != nil {
		t.Errorf("ReadPcrPolicyCounter failed: %v", err)
	}

	if err := IncrementPcrPolicyCounter(tpm.TPMContext, CurrentMetadataVersion, policyCounterPub, nil, key, keyPublic, tpm.HmacSession()); err != nil {
		t.Fatalf("IncrementPcrPolicyCounter failed: %v", err)
	}

	count, err := ReadPcrPolicyCounter(tpm.TPMContext, CurrentMetadataVersion, policyCounterPub, nil, tpm.HmacSession())
	if err != nil {
		t.Errorf("ReadPcrPolicyCounter failed: %v", err)
	}
	if count != initialCount+1 {
		t.Errorf("ReadPcrPolicyCounter returned an unexpected count (got %d, expected %d)", count, initialCount+1)
	}
}

func TestReadPcrPolicyCounter(t *testing.T) {
	tpm := openTPMForTesting(t)
	defer closeTPM(t, tpm)

	testPublic := tpm2.NVPublic{
		Index:   0x0181fe00,
		NameAlg: tpm2.HashAlgorithmSHA256,
		Attrs:   tpm2.NVTypeCounter.WithAttrs(tpm2.AttrNVAuthWrite | tpm2.AttrNVAuthRead),
		Size:    8}
	testIndex, err := tpm.NVDefineSpace(tpm.OwnerHandleContext(), nil, &testPublic, nil)
	if err != nil {
		t.Fatalf("NVDefineSpace failed: %v", err)
	}
	defer undefineNVSpace(t, tpm, testIndex, tpm.OwnerHandleContext())
	if err := tpm.NVIncrement(testIndex, testIndex, nil); err != nil {
		t.Fatalf("NVIncrement failed: %v", err)
	}
	testCount, err := tpm.NVReadCounter(testIndex, testIndex, nil)
	if err != nil {
		t.Fatalf("NVReadCounter failed: %v", err)
	}

	policyCounterPub, err := CreatePcrPolicyCounter(tpm.TPMContext, 0x0181ff00, nil, tpm.HmacSession())
	if err != nil {
		t.Fatalf("CreatePcrPolicyCounter failed: %v", err)
	}
	defer func() {
		index, err := tpm2.CreateNVIndexResourceContextFromPublic(policyCounterPub)
		if err != nil {
			t.Errorf("CreateNVIndexResourceContextFromPublic failed: %v", err)
		}
		undefineNVSpace(t, tpm, index, tpm.OwnerHandleContext())
	}()

	count, err := ReadPcrPolicyCounter(tpm.TPMContext, CurrentMetadataVersion, policyCounterPub, nil, tpm.HmacSession())
	if err != nil {
		t.Errorf("ReadPcrPolicyCounter failed: %v", err)
	}
	if count != testCount {
		t.Errorf("ReadPcrPolicyCounter returned an unexpected count (got %d, expected %d)", count, testCount)
	}
}

func undefineLockNVIndices(t *testing.T, tpm *TPMConnection) {
	for _, h := range []tpm2.Handle{LockNVHandle1, LockNVHandle2} {
		if index, err := tpm.CreateResourceContextFromTPM(h); err == nil {
			undefineNVSpace(t, tpm, index, tpm.OwnerHandleContext())
		}
	}
}

func TestEnsureLockNVIndices(t *testing.T) {
	tpm, _ := openTPMSimulatorForTesting(t)
	defer func() {
		clearTPMWithPlatformAuth(t, tpm)
		closeTPM(t, tpm)
	}()

	run := func(t *testing.T) {
		if err := EnsureLockNVIndices(tpm.TPMContext, tpm.HmacSession()); err != nil {
			t.Errorf("EnsureLockNVIndices failed: %v", err)
		}
		if _, err := ValidateLockNVIndices(tpm.TPMContext, tpm.HmacSession()); err != nil {
			t.Errorf("ValidateLockNVIndices failed: %v", err)
		}
	}

	t.Run("Fresh", func(t *testing.T) {
		clearTPMWithPlatformAuth(t, tpm)
		run(t)
	})

	t.Run("Refresh", func(t *testing.T) {
		if err := EnsureLockNVIndices(tpm.TPMContext, tpm.HmacSession()); err != nil {
			t.Fatalf("EnsureLockNVIndices failed: %v", err)
		}
		run(t)
	})

	t.Run("DeleteExisting", func(t *testing.T) {
		clearTPMWithPlatformAuth(t, tpm)
<<<<<<< HEAD
		pub := tpm2.NVPublic{
			Index:   LockNVHandle1,
=======

		// Test with a bogus lock NV index that allows writes far in to the future, making it possible
		// to recreate it to remove the read lock bit.

		key, err := ecdsa.GenerateKey(elliptic.P256(), testutil.RandReader)
		if err != nil {
			t.Fatalf("GenerateKey failed: %v", err)
		}

		keyPublic := CreateTPMPublicAreaForECDSAKey(&key.PublicKey)
		keyName, err := keyPublic.Name()
		if err != nil {
			t.Errorf("Cannot compute key name: %v", err)
		}

		time, err := tpm.ReadClock()
		if err != nil {
			t.Fatalf("ReadClock failed: %v", err)
		}
		time.ClockInfo.Clock += 5000
		clockBytes := make(tpm2.Operand, binary.Size(time.ClockInfo.Clock))
		binary.BigEndian.PutUint64(clockBytes, time.ClockInfo.Clock+3600000000)

		trial, _ := tpm2.ComputeAuthPolicy(tpm2.HashAlgorithmSHA256)
		trial.PolicyCommandCode(tpm2.CommandNVWrite)
		trial.PolicyCounterTimer(clockBytes, 8, tpm2.OpUnsignedLT)
		trial.PolicySigned(keyName, nil)

		public := tpm2.NVPublic{
			Index:      LockNVHandle,
			NameAlg:    tpm2.HashAlgorithmSHA256,
			Attrs:      LockNVIndexAttrs,
			AuthPolicy: trial.GetDigest(),
			Size:       0}
		index, err := tpm.NVDefineSpace(tpm.OwnerHandleContext(), nil, &public, nil)
		if err != nil {
			t.Fatalf("NVDefineSpace failed: %v", err)
		}
		defer undefineNVSpace(t, tpm, index, tpm.OwnerHandleContext())

		policySession, err := tpm.StartAuthSession(nil, nil, tpm2.SessionTypePolicy, nil, tpm2.HashAlgorithmSHA256)
		if err != nil {
			t.Fatalf("StartAuthSession failed: %v", err)
		}
		defer tpm.FlushContext(policySession)

		h := tpm2.HashAlgorithmSHA256.NewHash()
		h.Write(policySession.NonceTPM())
		binary.Write(h, binary.BigEndian, int32(0))

		sigR, sigS, err := ecdsa.Sign(testutil.RandReader, key, h.Sum(nil))
		if err != nil {
			t.Errorf("SignPSS failed: %v", err)
		}

		keyLoaded, err := tpm.LoadExternal(nil, keyPublic, tpm2.HandleEndorsement)
		if err != nil {
			t.Fatalf("LoadExternal failed: %v", err)
		}
		defer tpm.FlushContext(keyLoaded)

		signature := tpm2.Signature{
			SigAlg: tpm2.SigSchemeAlgECDSA,
			Signature: tpm2.SignatureU{
				Data: &tpm2.SignatureECDSA{
					Hash:       tpm2.HashAlgorithmSHA256,
					SignatureR: sigR.Bytes(),
					SignatureS: sigS.Bytes()}}}

		if err := tpm.PolicyCommandCode(policySession, tpm2.CommandNVWrite); err != nil {
			t.Errorf("Assertion failed: %v", err)
		}
		if err := tpm.PolicyCounterTimer(policySession, clockBytes, 8, tpm2.OpUnsignedLT); err != nil {
			t.Errorf("Assertion failed: %v", err)
		}
		if _, _, err := tpm.PolicySigned(keyLoaded, policySession, true, nil, nil, 0, &signature); err != nil {
			t.Errorf("Assertion failed: %v", err)
		}

		if err := tpm.NVWrite(index, index, nil, 0, policySession); err != nil {
			t.Errorf("NVWrite failed: %v", err)
		}

		data, err := tpm2.MarshalToBytes(uint8(0), keyName, time.ClockInfo.Clock)
		if err != nil {
			t.Fatalf("MarshalToBytes failed: %v", err)
		}

		// Create the data index.
		dataPublic := tpm2.NVPublic{
			Index:   LockNVDataHandle,
>>>>>>> 40b8847f
			NameAlg: tpm2.HashAlgorithmSHA256,
			Attrs:   tpm2.NVTypeOrdinary.WithAttrs(tpm2.AttrNVAuthRead | tpm2.AttrNVAuthWrite),
			Size:    8}
		if _, err := tpm.NVDefineSpace(tpm.OwnerHandleContext(), nil, &pub, nil); err != nil {
			t.Fatalf("NVDefineSpace failed: %v", err)
		}
		run(t)
	})
}

//func TestEnsureLockNVIndex(t *testing.T) {
//	tpm := openTPMForTesting(t)
//	defer closeTPM(t, tpm)
//
//	undefineLockNVIndices(t, tpm)
//	if err := EnsureLockNVIndex(tpm.TPMContext, tpm.HmacSession()); err != nil {
//		t.Errorf("EnsureLockNVIndex failed: %v", err)
//	}
//	defer func() {
//		index, err := tpm.CreateResourceContextFromTPM(LockNVHandle)
//		if err != nil {
//			t.Errorf("CreateResourceContextFromTPM failed: %v", err)
//		}
//		undefineNVSpace(t, tpm, index, tpm.OwnerHandleContext())
//		index, err = tpm.CreateResourceContextFromTPM(LockNVDataHandle)
//		if err != nil {
//			t.Errorf("CreateResourceContextFromTPM failed: %v", err)
//		}
//		undefineNVSpace(t, tpm, index, tpm.OwnerHandleContext())
//	}()
//
//	validateLockNVIndex(t, tpm.TPMContext)
//
//	index, err := tpm.CreateResourceContextFromTPM(LockNVHandle)
//	if err != nil {
//		t.Fatalf("No lock NV index created")
//	}
//	origName := index.Name()
//
//	if err := EnsureLockNVIndex(tpm.TPMContext, tpm.HmacSession()); err != nil {
//		t.Errorf("EnsureLockNVIndex failed: %v", err)
//	}
//
//	index, err = tpm.CreateResourceContextFromTPM(LockNVHandle)
//	if err != nil {
//		t.Fatalf("No lock NV index created")
//	}
//	if !bytes.Equal(index.Name(), origName) {
//		t.Errorf("lock NV index shouldn't have been recreated")
//	}
//}

func TestComputeStaticPolicy(t *testing.T) {
	block, _ := pem.Decode([]byte(`
-----BEGIN EC PRIVATE KEY-----
MHcCAQEEIN0CY2/bCbM8ZRSVp5v/KAQKF110RFcA6TucTfUluWwcoAoGCCqGSM49
AwEHoUQDQgAEkxoOhf6oe3ZE91Kl97qMH/WndK1B0gD7nuqXzPnwtxBBWhTF6pbw
9Q+I3rhtL9V2WmOkOLIivB6zTO+dDmJi6w==
-----END EC PRIVATE KEY-----`))
	key, err := x509.ParseECPrivateKey(block.Bytes)
	if err != nil {
		t.Fatalf("ParsePKCS1PrivateKey failed: %v", err)
	}
	publicKey := CreateTPMPublicAreaForECDSAKey(&key.PublicKey)
	publicKeyName, _ := publicKey.Name()

	pcrPolicyCounterAuthPolicies, _ := ComputePcrPolicyCounterAuthPolicies(tpm2.HashAlgorithmSHA256, publicKeyName)
	trial, _ := tpm2.ComputeAuthPolicy(tpm2.HashAlgorithmSHA256)
	trial.PolicyOR(pcrPolicyCounterAuthPolicies)

	pcrPolicyCounterPub := &tpm2.NVPublic{
		Index:      0x0181fff0,
		NameAlg:    tpm2.HashAlgorithmSHA256,
		Attrs:      tpm2.NVTypeCounter.WithAttrs(tpm2.AttrNVPolicyWrite | tpm2.AttrNVAuthRead | tpm2.AttrNVNoDA | tpm2.AttrNVWritten),
		AuthPolicy: trial.GetDigest(),
		Size:       8}

	legacyLockIndexPub := tpm2.NVPublic{
		Index:      LockNVHandle1,
		NameAlg:    tpm2.HashAlgorithmSHA256,
		Attrs:      tpm2.NVTypeOrdinary.WithAttrs(tpm2.AttrNVPolicyWrite | tpm2.AttrNVAuthRead | tpm2.AttrNVNoDA | tpm2.AttrNVReadStClear | tpm2.AttrNVWritten),
		AuthPolicy: make(tpm2.Digest, tpm2.HashAlgorithmSHA256.Size()),
		Size:       0}
	legacyLockName, _ := legacyLockIndexPub.Name()

	for _, data := range []struct {
		desc                string
		alg                 tpm2.HashAlgorithmId
		pcrPolicyCounterPub *tpm2.NVPublic
		legacyLockIndexName tpm2.Name
		policy              tpm2.Digest
	}{
		{
			desc:                "SHA256",
			alg:                 tpm2.HashAlgorithmSHA256,
			pcrPolicyCounterPub: pcrPolicyCounterPub,
			policy:              decodeHexStringT(t, "7ee3989de946cacba5d30e91507ac44d5dfc304a1c31bd1fc62fedab93f22d73"),
		},
		{
			desc:                "SHA1",
			alg:                 tpm2.HashAlgorithmSHA1,
			pcrPolicyCounterPub: pcrPolicyCounterPub,
			policy:              decodeHexStringT(t, "132a4592464c20eaab89e752cd2322ed685776ed"),
		},
		{
			desc:   "NoPolicyCounter",
			alg:    tpm2.HashAlgorithmSHA256,
			policy: decodeHexStringT(t, "6733425c4b14ce4363bdfe7f65c91f64ee857a5524a2c4ba4fd2706e4454352b"),
		},
		{
			desc:                "WithLegacyLockNVIndex",
			alg:                 tpm2.HashAlgorithmSHA256,
			pcrPolicyCounterPub: pcrPolicyCounterPub,
			legacyLockIndexName: legacyLockName,
			policy:              decodeHexStringT(t, "c5254ead173361569199cee1479ff329d1b4f0d329c794d7c362e0ed6aa43dbe"),
		},
	} {
		t.Run(data.desc, func(t *testing.T) {
			dataout, policy, err := ComputeStaticPolicy(data.alg, NewStaticPolicyComputeParams(publicKey, data.pcrPolicyCounterPub, data.legacyLockIndexName))
			if err != nil {
				t.Fatalf("ComputeStaticPolicy failed: %v", err)
			}
			if dataout.AuthPublicKey().Params.ECCDetail().CurveID.GoCurve() != key.Curve {
				t.Errorf("Auth key public area has the wrong curve")
			}
			if (&big.Int{}).SetBytes(dataout.AuthPublicKey().Unique.ECC().X).Cmp(key.X) != 0 {
				t.Errorf("Auth key public area has the wrong point")
			}
			if (&big.Int{}).SetBytes(dataout.AuthPublicKey().Unique.ECC().Y).Cmp(key.Y) != 0 {
				t.Errorf("Auth key public area has the wrong point")
			}

			expectedPCRPolicyCounterHandle := tpm2.HandleNull
			if data.pcrPolicyCounterPub != nil {
				expectedPCRPolicyCounterHandle = pcrPolicyCounterPub.Index
			}
			if dataout.PcrPolicyCounterHandle() != expectedPCRPolicyCounterHandle {
				t.Errorf("Wrong policy counter index handle")
			}

			if len(dataout.V0PinIndexAuthPolicies()) != 0 {
				t.Errorf("Wrong number of legacy PIN NV index auth policies")
			}

			if !bytes.Equal(policy, data.policy) {
				t.Errorf("Wrong policy digest: %x", policy)
			}
		})
	}
}

type pcrDigestBuilder struct {
	t           *testing.T
	alg         tpm2.HashAlgorithmId
	pcrs        tpm2.PCRSelectionList
	pcrsCurrent tpm2.PCRSelectionList
	values      tpm2.PCRValues
}

func (b *pcrDigestBuilder) addDigest(digest tpm2.Digest) *pcrDigestBuilder {
	for {
		if len(b.pcrsCurrent) == 0 {
			b.t.Fatalf("No more digests required")
		}
		if len(b.pcrsCurrent[0].Select) > 0 {
			break
		}
		b.pcrsCurrent = b.pcrsCurrent[1:]
	}

	b.values.SetValue(b.pcrsCurrent[0].Hash, b.pcrsCurrent[0].Select[0], digest)

	b.pcrsCurrent[0].Select = b.pcrsCurrent[0].Select[1:]
	return b
}

func (b *pcrDigestBuilder) end() tpm2.Digest {
	digest, err := tpm2.ComputePCRDigest(b.alg, b.pcrs, b.values)
	if err != nil {
		b.t.Fatalf("ComputePCRDigest failed: %v", err)
	}
	return digest
}

func buildPCRDigest(t *testing.T, alg tpm2.HashAlgorithmId, pcrs tpm2.PCRSelectionList) *pcrDigestBuilder {
	var pcrs2 tpm2.PCRSelectionList
	for _, p := range pcrs {
		p2 := tpm2.PCRSelection{Hash: p.Hash}
		p2.Select = make([]int, len(p.Select))
		copy(p2.Select, p.Select)
		sort.Ints(p2.Select)
		pcrs2 = append(pcrs2, p2)
	}
	return &pcrDigestBuilder{t: t, alg: alg, pcrs: pcrs, pcrsCurrent: pcrs2, values: make(tpm2.PCRValues)}
}

func TestComputePolicyORData(t *testing.T) {
	for _, data := range []struct {
		desc         string
		alg          tpm2.HashAlgorithmId
		inputDigests tpm2.DigestList
		outputPolicy tpm2.Digest
	}{
		{
			desc: "SingleDigest",
			alg:  tpm2.HashAlgorithmSHA256,
			inputDigests: tpm2.DigestList{
				buildPCRDigest(t, tpm2.HashAlgorithmSHA256, tpm2.PCRSelectionList{{Hash: tpm2.HashAlgorithmSHA256, Select: []int{7}}}).addDigest(testutil.MakePCRValueFromEvents(tpm2.HashAlgorithmSHA256, "foo")).end(),
			},
			outputPolicy: decodeHexStringT(t, "fd7451c024bafe5f117cab2841c2dd81f5304350bd8b17ef1f667bceda1ffcf9"),
		},
		{
			desc: "MultipleDigests",
			alg:  tpm2.HashAlgorithmSHA256,
			inputDigests: tpm2.DigestList{
				buildPCRDigest(t, tpm2.HashAlgorithmSHA256, tpm2.PCRSelectionList{{Hash: tpm2.HashAlgorithmSHA256, Select: []int{7}}}).addDigest(testutil.MakePCRValueFromEvents(tpm2.HashAlgorithmSHA256, "foo")).end(),
				buildPCRDigest(t, tpm2.HashAlgorithmSHA256, tpm2.PCRSelectionList{{Hash: tpm2.HashAlgorithmSHA256, Select: []int{7}}}).addDigest(testutil.MakePCRValueFromEvents(tpm2.HashAlgorithmSHA256, "bar")).end(),
				buildPCRDigest(t, tpm2.HashAlgorithmSHA256, tpm2.PCRSelectionList{{Hash: tpm2.HashAlgorithmSHA256, Select: []int{7}}}).addDigest(testutil.MakePCRValueFromEvents(tpm2.HashAlgorithmSHA256, "abc")).end(),
				buildPCRDigest(t, tpm2.HashAlgorithmSHA256, tpm2.PCRSelectionList{{Hash: tpm2.HashAlgorithmSHA256, Select: []int{7}}}).addDigest(testutil.MakePCRValueFromEvents(tpm2.HashAlgorithmSHA256, "1234")).end(),
			},
			outputPolicy: decodeHexStringT(t, "4088de0181ede03662fabce88ba4385b16448a981f6b399da861dfe6cc955b68"),
		},
		{
			desc: "2Rows",
			alg:  tpm2.HashAlgorithmSHA256,
			inputDigests: tpm2.DigestList{
				buildPCRDigest(t, tpm2.HashAlgorithmSHA256, tpm2.PCRSelectionList{{Hash: tpm2.HashAlgorithmSHA256, Select: []int{7, 12}}}).addDigest(testutil.MakePCRValueFromEvents(tpm2.HashAlgorithmSHA256, "foo1")).addDigest(testutil.MakePCRValueFromEvents(tpm2.HashAlgorithmSHA256, "bar1")).end(),
				buildPCRDigest(t, tpm2.HashAlgorithmSHA256, tpm2.PCRSelectionList{{Hash: tpm2.HashAlgorithmSHA256, Select: []int{7, 12}}}).addDigest(testutil.MakePCRValueFromEvents(tpm2.HashAlgorithmSHA256, "foo1")).addDigest(testutil.MakePCRValueFromEvents(tpm2.HashAlgorithmSHA256, "bar2")).end(),
				buildPCRDigest(t, tpm2.HashAlgorithmSHA256, tpm2.PCRSelectionList{{Hash: tpm2.HashAlgorithmSHA256, Select: []int{7, 12}}}).addDigest(testutil.MakePCRValueFromEvents(tpm2.HashAlgorithmSHA256, "foo1")).addDigest(testutil.MakePCRValueFromEvents(tpm2.HashAlgorithmSHA256, "bar3")).end(),
				buildPCRDigest(t, tpm2.HashAlgorithmSHA256, tpm2.PCRSelectionList{{Hash: tpm2.HashAlgorithmSHA256, Select: []int{7, 12}}}).addDigest(testutil.MakePCRValueFromEvents(tpm2.HashAlgorithmSHA256, "foo1")).addDigest(testutil.MakePCRValueFromEvents(tpm2.HashAlgorithmSHA256, "bar4")).end(),
				buildPCRDigest(t, tpm2.HashAlgorithmSHA256, tpm2.PCRSelectionList{{Hash: tpm2.HashAlgorithmSHA256, Select: []int{7, 12}}}).addDigest(testutil.MakePCRValueFromEvents(tpm2.HashAlgorithmSHA256, "foo1")).addDigest(testutil.MakePCRValueFromEvents(tpm2.HashAlgorithmSHA256, "bar5")).end(),
				buildPCRDigest(t, tpm2.HashAlgorithmSHA256, tpm2.PCRSelectionList{{Hash: tpm2.HashAlgorithmSHA256, Select: []int{7, 12}}}).addDigest(testutil.MakePCRValueFromEvents(tpm2.HashAlgorithmSHA256, "foo2")).addDigest(testutil.MakePCRValueFromEvents(tpm2.HashAlgorithmSHA256, "bar1")).end(),
				buildPCRDigest(t, tpm2.HashAlgorithmSHA256, tpm2.PCRSelectionList{{Hash: tpm2.HashAlgorithmSHA256, Select: []int{7, 12}}}).addDigest(testutil.MakePCRValueFromEvents(tpm2.HashAlgorithmSHA256, "foo2")).addDigest(testutil.MakePCRValueFromEvents(tpm2.HashAlgorithmSHA256, "bar2")).end(),
				buildPCRDigest(t, tpm2.HashAlgorithmSHA256, tpm2.PCRSelectionList{{Hash: tpm2.HashAlgorithmSHA256, Select: []int{7, 12}}}).addDigest(testutil.MakePCRValueFromEvents(tpm2.HashAlgorithmSHA256, "foo2")).addDigest(testutil.MakePCRValueFromEvents(tpm2.HashAlgorithmSHA256, "bar3")).end(),
				buildPCRDigest(t, tpm2.HashAlgorithmSHA256, tpm2.PCRSelectionList{{Hash: tpm2.HashAlgorithmSHA256, Select: []int{7, 12}}}).addDigest(testutil.MakePCRValueFromEvents(tpm2.HashAlgorithmSHA256, "foo2")).addDigest(testutil.MakePCRValueFromEvents(tpm2.HashAlgorithmSHA256, "bar4")).end(),
				buildPCRDigest(t, tpm2.HashAlgorithmSHA256, tpm2.PCRSelectionList{{Hash: tpm2.HashAlgorithmSHA256, Select: []int{7, 12}}}).addDigest(testutil.MakePCRValueFromEvents(tpm2.HashAlgorithmSHA256, "foo2")).addDigest(testutil.MakePCRValueFromEvents(tpm2.HashAlgorithmSHA256, "bar5")).end(),
				buildPCRDigest(t, tpm2.HashAlgorithmSHA256, tpm2.PCRSelectionList{{Hash: tpm2.HashAlgorithmSHA256, Select: []int{7, 12}}}).addDigest(testutil.MakePCRValueFromEvents(tpm2.HashAlgorithmSHA256, "foo3")).addDigest(testutil.MakePCRValueFromEvents(tpm2.HashAlgorithmSHA256, "bar1")).end(),
				buildPCRDigest(t, tpm2.HashAlgorithmSHA256, tpm2.PCRSelectionList{{Hash: tpm2.HashAlgorithmSHA256, Select: []int{7, 12}}}).addDigest(testutil.MakePCRValueFromEvents(tpm2.HashAlgorithmSHA256, "foo3")).addDigest(testutil.MakePCRValueFromEvents(tpm2.HashAlgorithmSHA256, "bar2")).end(),
				buildPCRDigest(t, tpm2.HashAlgorithmSHA256, tpm2.PCRSelectionList{{Hash: tpm2.HashAlgorithmSHA256, Select: []int{7, 12}}}).addDigest(testutil.MakePCRValueFromEvents(tpm2.HashAlgorithmSHA256, "foo3")).addDigest(testutil.MakePCRValueFromEvents(tpm2.HashAlgorithmSHA256, "bar3")).end(),
				buildPCRDigest(t, tpm2.HashAlgorithmSHA256, tpm2.PCRSelectionList{{Hash: tpm2.HashAlgorithmSHA256, Select: []int{7, 12}}}).addDigest(testutil.MakePCRValueFromEvents(tpm2.HashAlgorithmSHA256, "foo3")).addDigest(testutil.MakePCRValueFromEvents(tpm2.HashAlgorithmSHA256, "bar4")).end(),
				buildPCRDigest(t, tpm2.HashAlgorithmSHA256, tpm2.PCRSelectionList{{Hash: tpm2.HashAlgorithmSHA256, Select: []int{7, 12}}}).addDigest(testutil.MakePCRValueFromEvents(tpm2.HashAlgorithmSHA256, "foo3")).addDigest(testutil.MakePCRValueFromEvents(tpm2.HashAlgorithmSHA256, "bar5")).end(),
				buildPCRDigest(t, tpm2.HashAlgorithmSHA256, tpm2.PCRSelectionList{{Hash: tpm2.HashAlgorithmSHA256, Select: []int{7, 12}}}).addDigest(testutil.MakePCRValueFromEvents(tpm2.HashAlgorithmSHA256, "foo4")).addDigest(testutil.MakePCRValueFromEvents(tpm2.HashAlgorithmSHA256, "bar1")).end(),
				buildPCRDigest(t, tpm2.HashAlgorithmSHA256, tpm2.PCRSelectionList{{Hash: tpm2.HashAlgorithmSHA256, Select: []int{7, 12}}}).addDigest(testutil.MakePCRValueFromEvents(tpm2.HashAlgorithmSHA256, "foo4")).addDigest(testutil.MakePCRValueFromEvents(tpm2.HashAlgorithmSHA256, "bar2")).end(),
				buildPCRDigest(t, tpm2.HashAlgorithmSHA256, tpm2.PCRSelectionList{{Hash: tpm2.HashAlgorithmSHA256, Select: []int{7, 12}}}).addDigest(testutil.MakePCRValueFromEvents(tpm2.HashAlgorithmSHA256, "foo4")).addDigest(testutil.MakePCRValueFromEvents(tpm2.HashAlgorithmSHA256, "bar3")).end(),
				buildPCRDigest(t, tpm2.HashAlgorithmSHA256, tpm2.PCRSelectionList{{Hash: tpm2.HashAlgorithmSHA256, Select: []int{7, 12}}}).addDigest(testutil.MakePCRValueFromEvents(tpm2.HashAlgorithmSHA256, "foo4")).addDigest(testutil.MakePCRValueFromEvents(tpm2.HashAlgorithmSHA256, "bar4")).end(),
				buildPCRDigest(t, tpm2.HashAlgorithmSHA256, tpm2.PCRSelectionList{{Hash: tpm2.HashAlgorithmSHA256, Select: []int{7, 12}}}).addDigest(testutil.MakePCRValueFromEvents(tpm2.HashAlgorithmSHA256, "foo4")).addDigest(testutil.MakePCRValueFromEvents(tpm2.HashAlgorithmSHA256, "bar5")).end(),
				buildPCRDigest(t, tpm2.HashAlgorithmSHA256, tpm2.PCRSelectionList{{Hash: tpm2.HashAlgorithmSHA256, Select: []int{7, 12}}}).addDigest(testutil.MakePCRValueFromEvents(tpm2.HashAlgorithmSHA256, "foo5")).addDigest(testutil.MakePCRValueFromEvents(tpm2.HashAlgorithmSHA256, "bar1")).end(),
				buildPCRDigest(t, tpm2.HashAlgorithmSHA256, tpm2.PCRSelectionList{{Hash: tpm2.HashAlgorithmSHA256, Select: []int{7, 12}}}).addDigest(testutil.MakePCRValueFromEvents(tpm2.HashAlgorithmSHA256, "foo5")).addDigest(testutil.MakePCRValueFromEvents(tpm2.HashAlgorithmSHA256, "bar2")).end(),
				buildPCRDigest(t, tpm2.HashAlgorithmSHA256, tpm2.PCRSelectionList{{Hash: tpm2.HashAlgorithmSHA256, Select: []int{7, 12}}}).addDigest(testutil.MakePCRValueFromEvents(tpm2.HashAlgorithmSHA256, "foo5")).addDigest(testutil.MakePCRValueFromEvents(tpm2.HashAlgorithmSHA256, "bar3")).end(),
				buildPCRDigest(t, tpm2.HashAlgorithmSHA256, tpm2.PCRSelectionList{{Hash: tpm2.HashAlgorithmSHA256, Select: []int{7, 12}}}).addDigest(testutil.MakePCRValueFromEvents(tpm2.HashAlgorithmSHA256, "foo5")).addDigest(testutil.MakePCRValueFromEvents(tpm2.HashAlgorithmSHA256, "bar4")).end(),
				buildPCRDigest(t, tpm2.HashAlgorithmSHA256, tpm2.PCRSelectionList{{Hash: tpm2.HashAlgorithmSHA256, Select: []int{7, 12}}}).addDigest(testutil.MakePCRValueFromEvents(tpm2.HashAlgorithmSHA256, "foo5")).addDigest(testutil.MakePCRValueFromEvents(tpm2.HashAlgorithmSHA256, "bar5")).end(),
			},
			outputPolicy: decodeHexStringT(t, "0a023c5b9182d2456407c39bf0ab62f6b86f90a4cec61e594c026a087c43e84c"),
		},
		{
			desc: "3Rows",
			alg:  tpm2.HashAlgorithmSHA256,
			inputDigests: tpm2.DigestList{
				buildPCRDigest(t, tpm2.HashAlgorithmSHA256, tpm2.PCRSelectionList{{Hash: tpm2.HashAlgorithmSHA256, Select: []int{7, 8, 12}}}).addDigest(testutil.MakePCRValueFromEvents(tpm2.HashAlgorithmSHA256, "foo1")).addDigest(testutil.MakePCRValueFromEvents(tpm2.HashAlgorithmSHA256, "abc1")).addDigest(testutil.MakePCRValueFromEvents(tpm2.HashAlgorithmSHA256, "bar1")).end(),
				buildPCRDigest(t, tpm2.HashAlgorithmSHA256, tpm2.PCRSelectionList{{Hash: tpm2.HashAlgorithmSHA256, Select: []int{7, 8, 12}}}).addDigest(testutil.MakePCRValueFromEvents(tpm2.HashAlgorithmSHA256, "foo1")).addDigest(testutil.MakePCRValueFromEvents(tpm2.HashAlgorithmSHA256, "abc1")).addDigest(testutil.MakePCRValueFromEvents(tpm2.HashAlgorithmSHA256, "bar2")).end(),
				buildPCRDigest(t, tpm2.HashAlgorithmSHA256, tpm2.PCRSelectionList{{Hash: tpm2.HashAlgorithmSHA256, Select: []int{7, 8, 12}}}).addDigest(testutil.MakePCRValueFromEvents(tpm2.HashAlgorithmSHA256, "foo1")).addDigest(testutil.MakePCRValueFromEvents(tpm2.HashAlgorithmSHA256, "abc1")).addDigest(testutil.MakePCRValueFromEvents(tpm2.HashAlgorithmSHA256, "bar3")).end(),
				buildPCRDigest(t, tpm2.HashAlgorithmSHA256, tpm2.PCRSelectionList{{Hash: tpm2.HashAlgorithmSHA256, Select: []int{7, 8, 12}}}).addDigest(testutil.MakePCRValueFromEvents(tpm2.HashAlgorithmSHA256, "foo1")).addDigest(testutil.MakePCRValueFromEvents(tpm2.HashAlgorithmSHA256, "abc1")).addDigest(testutil.MakePCRValueFromEvents(tpm2.HashAlgorithmSHA256, "bar4")).end(),
				buildPCRDigest(t, tpm2.HashAlgorithmSHA256, tpm2.PCRSelectionList{{Hash: tpm2.HashAlgorithmSHA256, Select: []int{7, 8, 12}}}).addDigest(testutil.MakePCRValueFromEvents(tpm2.HashAlgorithmSHA256, "foo1")).addDigest(testutil.MakePCRValueFromEvents(tpm2.HashAlgorithmSHA256, "abc1")).addDigest(testutil.MakePCRValueFromEvents(tpm2.HashAlgorithmSHA256, "bar5")).end(),
				buildPCRDigest(t, tpm2.HashAlgorithmSHA256, tpm2.PCRSelectionList{{Hash: tpm2.HashAlgorithmSHA256, Select: []int{7, 8, 12}}}).addDigest(testutil.MakePCRValueFromEvents(tpm2.HashAlgorithmSHA256, "foo1")).addDigest(testutil.MakePCRValueFromEvents(tpm2.HashAlgorithmSHA256, "abc2")).addDigest(testutil.MakePCRValueFromEvents(tpm2.HashAlgorithmSHA256, "bar1")).end(),
				buildPCRDigest(t, tpm2.HashAlgorithmSHA256, tpm2.PCRSelectionList{{Hash: tpm2.HashAlgorithmSHA256, Select: []int{7, 8, 12}}}).addDigest(testutil.MakePCRValueFromEvents(tpm2.HashAlgorithmSHA256, "foo1")).addDigest(testutil.MakePCRValueFromEvents(tpm2.HashAlgorithmSHA256, "abc2")).addDigest(testutil.MakePCRValueFromEvents(tpm2.HashAlgorithmSHA256, "bar2")).end(),
				buildPCRDigest(t, tpm2.HashAlgorithmSHA256, tpm2.PCRSelectionList{{Hash: tpm2.HashAlgorithmSHA256, Select: []int{7, 8, 12}}}).addDigest(testutil.MakePCRValueFromEvents(tpm2.HashAlgorithmSHA256, "foo1")).addDigest(testutil.MakePCRValueFromEvents(tpm2.HashAlgorithmSHA256, "abc2")).addDigest(testutil.MakePCRValueFromEvents(tpm2.HashAlgorithmSHA256, "bar3")).end(),
				buildPCRDigest(t, tpm2.HashAlgorithmSHA256, tpm2.PCRSelectionList{{Hash: tpm2.HashAlgorithmSHA256, Select: []int{7, 8, 12}}}).addDigest(testutil.MakePCRValueFromEvents(tpm2.HashAlgorithmSHA256, "foo1")).addDigest(testutil.MakePCRValueFromEvents(tpm2.HashAlgorithmSHA256, "abc2")).addDigest(testutil.MakePCRValueFromEvents(tpm2.HashAlgorithmSHA256, "bar4")).end(),
				buildPCRDigest(t, tpm2.HashAlgorithmSHA256, tpm2.PCRSelectionList{{Hash: tpm2.HashAlgorithmSHA256, Select: []int{7, 8, 12}}}).addDigest(testutil.MakePCRValueFromEvents(tpm2.HashAlgorithmSHA256, "foo1")).addDigest(testutil.MakePCRValueFromEvents(tpm2.HashAlgorithmSHA256, "abc2")).addDigest(testutil.MakePCRValueFromEvents(tpm2.HashAlgorithmSHA256, "bar5")).end(),
				buildPCRDigest(t, tpm2.HashAlgorithmSHA256, tpm2.PCRSelectionList{{Hash: tpm2.HashAlgorithmSHA256, Select: []int{7, 8, 12}}}).addDigest(testutil.MakePCRValueFromEvents(tpm2.HashAlgorithmSHA256, "foo1")).addDigest(testutil.MakePCRValueFromEvents(tpm2.HashAlgorithmSHA256, "abc3")).addDigest(testutil.MakePCRValueFromEvents(tpm2.HashAlgorithmSHA256, "bar1")).end(),
				buildPCRDigest(t, tpm2.HashAlgorithmSHA256, tpm2.PCRSelectionList{{Hash: tpm2.HashAlgorithmSHA256, Select: []int{7, 8, 12}}}).addDigest(testutil.MakePCRValueFromEvents(tpm2.HashAlgorithmSHA256, "foo1")).addDigest(testutil.MakePCRValueFromEvents(tpm2.HashAlgorithmSHA256, "abc3")).addDigest(testutil.MakePCRValueFromEvents(tpm2.HashAlgorithmSHA256, "bar2")).end(),
				buildPCRDigest(t, tpm2.HashAlgorithmSHA256, tpm2.PCRSelectionList{{Hash: tpm2.HashAlgorithmSHA256, Select: []int{7, 8, 12}}}).addDigest(testutil.MakePCRValueFromEvents(tpm2.HashAlgorithmSHA256, "foo1")).addDigest(testutil.MakePCRValueFromEvents(tpm2.HashAlgorithmSHA256, "abc3")).addDigest(testutil.MakePCRValueFromEvents(tpm2.HashAlgorithmSHA256, "bar3")).end(),
				buildPCRDigest(t, tpm2.HashAlgorithmSHA256, tpm2.PCRSelectionList{{Hash: tpm2.HashAlgorithmSHA256, Select: []int{7, 8, 12}}}).addDigest(testutil.MakePCRValueFromEvents(tpm2.HashAlgorithmSHA256, "foo1")).addDigest(testutil.MakePCRValueFromEvents(tpm2.HashAlgorithmSHA256, "abc3")).addDigest(testutil.MakePCRValueFromEvents(tpm2.HashAlgorithmSHA256, "bar4")).end(),
				buildPCRDigest(t, tpm2.HashAlgorithmSHA256, tpm2.PCRSelectionList{{Hash: tpm2.HashAlgorithmSHA256, Select: []int{7, 8, 12}}}).addDigest(testutil.MakePCRValueFromEvents(tpm2.HashAlgorithmSHA256, "foo1")).addDigest(testutil.MakePCRValueFromEvents(tpm2.HashAlgorithmSHA256, "abc3")).addDigest(testutil.MakePCRValueFromEvents(tpm2.HashAlgorithmSHA256, "bar5")).end(),
				buildPCRDigest(t, tpm2.HashAlgorithmSHA256, tpm2.PCRSelectionList{{Hash: tpm2.HashAlgorithmSHA256, Select: []int{7, 8, 12}}}).addDigest(testutil.MakePCRValueFromEvents(tpm2.HashAlgorithmSHA256, "foo1")).addDigest(testutil.MakePCRValueFromEvents(tpm2.HashAlgorithmSHA256, "abc4")).addDigest(testutil.MakePCRValueFromEvents(tpm2.HashAlgorithmSHA256, "bar1")).end(),
				buildPCRDigest(t, tpm2.HashAlgorithmSHA256, tpm2.PCRSelectionList{{Hash: tpm2.HashAlgorithmSHA256, Select: []int{7, 8, 12}}}).addDigest(testutil.MakePCRValueFromEvents(tpm2.HashAlgorithmSHA256, "foo1")).addDigest(testutil.MakePCRValueFromEvents(tpm2.HashAlgorithmSHA256, "abc4")).addDigest(testutil.MakePCRValueFromEvents(tpm2.HashAlgorithmSHA256, "bar2")).end(),
				buildPCRDigest(t, tpm2.HashAlgorithmSHA256, tpm2.PCRSelectionList{{Hash: tpm2.HashAlgorithmSHA256, Select: []int{7, 8, 12}}}).addDigest(testutil.MakePCRValueFromEvents(tpm2.HashAlgorithmSHA256, "foo1")).addDigest(testutil.MakePCRValueFromEvents(tpm2.HashAlgorithmSHA256, "abc4")).addDigest(testutil.MakePCRValueFromEvents(tpm2.HashAlgorithmSHA256, "bar3")).end(),
				buildPCRDigest(t, tpm2.HashAlgorithmSHA256, tpm2.PCRSelectionList{{Hash: tpm2.HashAlgorithmSHA256, Select: []int{7, 8, 12}}}).addDigest(testutil.MakePCRValueFromEvents(tpm2.HashAlgorithmSHA256, "foo1")).addDigest(testutil.MakePCRValueFromEvents(tpm2.HashAlgorithmSHA256, "abc4")).addDigest(testutil.MakePCRValueFromEvents(tpm2.HashAlgorithmSHA256, "bar4")).end(),
				buildPCRDigest(t, tpm2.HashAlgorithmSHA256, tpm2.PCRSelectionList{{Hash: tpm2.HashAlgorithmSHA256, Select: []int{7, 8, 12}}}).addDigest(testutil.MakePCRValueFromEvents(tpm2.HashAlgorithmSHA256, "foo1")).addDigest(testutil.MakePCRValueFromEvents(tpm2.HashAlgorithmSHA256, "abc4")).addDigest(testutil.MakePCRValueFromEvents(tpm2.HashAlgorithmSHA256, "bar5")).end(),
				buildPCRDigest(t, tpm2.HashAlgorithmSHA256, tpm2.PCRSelectionList{{Hash: tpm2.HashAlgorithmSHA256, Select: []int{7, 8, 12}}}).addDigest(testutil.MakePCRValueFromEvents(tpm2.HashAlgorithmSHA256, "foo1")).addDigest(testutil.MakePCRValueFromEvents(tpm2.HashAlgorithmSHA256, "abc5")).addDigest(testutil.MakePCRValueFromEvents(tpm2.HashAlgorithmSHA256, "bar1")).end(),
				buildPCRDigest(t, tpm2.HashAlgorithmSHA256, tpm2.PCRSelectionList{{Hash: tpm2.HashAlgorithmSHA256, Select: []int{7, 8, 12}}}).addDigest(testutil.MakePCRValueFromEvents(tpm2.HashAlgorithmSHA256, "foo1")).addDigest(testutil.MakePCRValueFromEvents(tpm2.HashAlgorithmSHA256, "abc5")).addDigest(testutil.MakePCRValueFromEvents(tpm2.HashAlgorithmSHA256, "bar2")).end(),
				buildPCRDigest(t, tpm2.HashAlgorithmSHA256, tpm2.PCRSelectionList{{Hash: tpm2.HashAlgorithmSHA256, Select: []int{7, 8, 12}}}).addDigest(testutil.MakePCRValueFromEvents(tpm2.HashAlgorithmSHA256, "foo1")).addDigest(testutil.MakePCRValueFromEvents(tpm2.HashAlgorithmSHA256, "abc5")).addDigest(testutil.MakePCRValueFromEvents(tpm2.HashAlgorithmSHA256, "bar3")).end(),
				buildPCRDigest(t, tpm2.HashAlgorithmSHA256, tpm2.PCRSelectionList{{Hash: tpm2.HashAlgorithmSHA256, Select: []int{7, 8, 12}}}).addDigest(testutil.MakePCRValueFromEvents(tpm2.HashAlgorithmSHA256, "foo1")).addDigest(testutil.MakePCRValueFromEvents(tpm2.HashAlgorithmSHA256, "abc5")).addDigest(testutil.MakePCRValueFromEvents(tpm2.HashAlgorithmSHA256, "bar4")).end(),
				buildPCRDigest(t, tpm2.HashAlgorithmSHA256, tpm2.PCRSelectionList{{Hash: tpm2.HashAlgorithmSHA256, Select: []int{7, 8, 12}}}).addDigest(testutil.MakePCRValueFromEvents(tpm2.HashAlgorithmSHA256, "foo1")).addDigest(testutil.MakePCRValueFromEvents(tpm2.HashAlgorithmSHA256, "abc5")).addDigest(testutil.MakePCRValueFromEvents(tpm2.HashAlgorithmSHA256, "bar5")).end(),
				buildPCRDigest(t, tpm2.HashAlgorithmSHA256, tpm2.PCRSelectionList{{Hash: tpm2.HashAlgorithmSHA256, Select: []int{7, 8, 12}}}).addDigest(testutil.MakePCRValueFromEvents(tpm2.HashAlgorithmSHA256, "foo2")).addDigest(testutil.MakePCRValueFromEvents(tpm2.HashAlgorithmSHA256, "abc1")).addDigest(testutil.MakePCRValueFromEvents(tpm2.HashAlgorithmSHA256, "bar1")).end(),
				buildPCRDigest(t, tpm2.HashAlgorithmSHA256, tpm2.PCRSelectionList{{Hash: tpm2.HashAlgorithmSHA256, Select: []int{7, 8, 12}}}).addDigest(testutil.MakePCRValueFromEvents(tpm2.HashAlgorithmSHA256, "foo2")).addDigest(testutil.MakePCRValueFromEvents(tpm2.HashAlgorithmSHA256, "abc1")).addDigest(testutil.MakePCRValueFromEvents(tpm2.HashAlgorithmSHA256, "bar2")).end(),
				buildPCRDigest(t, tpm2.HashAlgorithmSHA256, tpm2.PCRSelectionList{{Hash: tpm2.HashAlgorithmSHA256, Select: []int{7, 8, 12}}}).addDigest(testutil.MakePCRValueFromEvents(tpm2.HashAlgorithmSHA256, "foo2")).addDigest(testutil.MakePCRValueFromEvents(tpm2.HashAlgorithmSHA256, "abc1")).addDigest(testutil.MakePCRValueFromEvents(tpm2.HashAlgorithmSHA256, "bar3")).end(),
				buildPCRDigest(t, tpm2.HashAlgorithmSHA256, tpm2.PCRSelectionList{{Hash: tpm2.HashAlgorithmSHA256, Select: []int{7, 8, 12}}}).addDigest(testutil.MakePCRValueFromEvents(tpm2.HashAlgorithmSHA256, "foo2")).addDigest(testutil.MakePCRValueFromEvents(tpm2.HashAlgorithmSHA256, "abc1")).addDigest(testutil.MakePCRValueFromEvents(tpm2.HashAlgorithmSHA256, "bar4")).end(),
				buildPCRDigest(t, tpm2.HashAlgorithmSHA256, tpm2.PCRSelectionList{{Hash: tpm2.HashAlgorithmSHA256, Select: []int{7, 8, 12}}}).addDigest(testutil.MakePCRValueFromEvents(tpm2.HashAlgorithmSHA256, "foo2")).addDigest(testutil.MakePCRValueFromEvents(tpm2.HashAlgorithmSHA256, "abc1")).addDigest(testutil.MakePCRValueFromEvents(tpm2.HashAlgorithmSHA256, "bar5")).end(),
				buildPCRDigest(t, tpm2.HashAlgorithmSHA256, tpm2.PCRSelectionList{{Hash: tpm2.HashAlgorithmSHA256, Select: []int{7, 8, 12}}}).addDigest(testutil.MakePCRValueFromEvents(tpm2.HashAlgorithmSHA256, "foo2")).addDigest(testutil.MakePCRValueFromEvents(tpm2.HashAlgorithmSHA256, "abc2")).addDigest(testutil.MakePCRValueFromEvents(tpm2.HashAlgorithmSHA256, "bar1")).end(),
				buildPCRDigest(t, tpm2.HashAlgorithmSHA256, tpm2.PCRSelectionList{{Hash: tpm2.HashAlgorithmSHA256, Select: []int{7, 8, 12}}}).addDigest(testutil.MakePCRValueFromEvents(tpm2.HashAlgorithmSHA256, "foo2")).addDigest(testutil.MakePCRValueFromEvents(tpm2.HashAlgorithmSHA256, "abc2")).addDigest(testutil.MakePCRValueFromEvents(tpm2.HashAlgorithmSHA256, "bar2")).end(),
				buildPCRDigest(t, tpm2.HashAlgorithmSHA256, tpm2.PCRSelectionList{{Hash: tpm2.HashAlgorithmSHA256, Select: []int{7, 8, 12}}}).addDigest(testutil.MakePCRValueFromEvents(tpm2.HashAlgorithmSHA256, "foo2")).addDigest(testutil.MakePCRValueFromEvents(tpm2.HashAlgorithmSHA256, "abc2")).addDigest(testutil.MakePCRValueFromEvents(tpm2.HashAlgorithmSHA256, "bar3")).end(),
				buildPCRDigest(t, tpm2.HashAlgorithmSHA256, tpm2.PCRSelectionList{{Hash: tpm2.HashAlgorithmSHA256, Select: []int{7, 8, 12}}}).addDigest(testutil.MakePCRValueFromEvents(tpm2.HashAlgorithmSHA256, "foo2")).addDigest(testutil.MakePCRValueFromEvents(tpm2.HashAlgorithmSHA256, "abc2")).addDigest(testutil.MakePCRValueFromEvents(tpm2.HashAlgorithmSHA256, "bar4")).end(),
				buildPCRDigest(t, tpm2.HashAlgorithmSHA256, tpm2.PCRSelectionList{{Hash: tpm2.HashAlgorithmSHA256, Select: []int{7, 8, 12}}}).addDigest(testutil.MakePCRValueFromEvents(tpm2.HashAlgorithmSHA256, "foo2")).addDigest(testutil.MakePCRValueFromEvents(tpm2.HashAlgorithmSHA256, "abc2")).addDigest(testutil.MakePCRValueFromEvents(tpm2.HashAlgorithmSHA256, "bar5")).end(),
				buildPCRDigest(t, tpm2.HashAlgorithmSHA256, tpm2.PCRSelectionList{{Hash: tpm2.HashAlgorithmSHA256, Select: []int{7, 8, 12}}}).addDigest(testutil.MakePCRValueFromEvents(tpm2.HashAlgorithmSHA256, "foo2")).addDigest(testutil.MakePCRValueFromEvents(tpm2.HashAlgorithmSHA256, "abc3")).addDigest(testutil.MakePCRValueFromEvents(tpm2.HashAlgorithmSHA256, "bar1")).end(),
				buildPCRDigest(t, tpm2.HashAlgorithmSHA256, tpm2.PCRSelectionList{{Hash: tpm2.HashAlgorithmSHA256, Select: []int{7, 8, 12}}}).addDigest(testutil.MakePCRValueFromEvents(tpm2.HashAlgorithmSHA256, "foo2")).addDigest(testutil.MakePCRValueFromEvents(tpm2.HashAlgorithmSHA256, "abc3")).addDigest(testutil.MakePCRValueFromEvents(tpm2.HashAlgorithmSHA256, "bar2")).end(),
				buildPCRDigest(t, tpm2.HashAlgorithmSHA256, tpm2.PCRSelectionList{{Hash: tpm2.HashAlgorithmSHA256, Select: []int{7, 8, 12}}}).addDigest(testutil.MakePCRValueFromEvents(tpm2.HashAlgorithmSHA256, "foo2")).addDigest(testutil.MakePCRValueFromEvents(tpm2.HashAlgorithmSHA256, "abc3")).addDigest(testutil.MakePCRValueFromEvents(tpm2.HashAlgorithmSHA256, "bar3")).end(),
				buildPCRDigest(t, tpm2.HashAlgorithmSHA256, tpm2.PCRSelectionList{{Hash: tpm2.HashAlgorithmSHA256, Select: []int{7, 8, 12}}}).addDigest(testutil.MakePCRValueFromEvents(tpm2.HashAlgorithmSHA256, "foo2")).addDigest(testutil.MakePCRValueFromEvents(tpm2.HashAlgorithmSHA256, "abc3")).addDigest(testutil.MakePCRValueFromEvents(tpm2.HashAlgorithmSHA256, "bar4")).end(),
				buildPCRDigest(t, tpm2.HashAlgorithmSHA256, tpm2.PCRSelectionList{{Hash: tpm2.HashAlgorithmSHA256, Select: []int{7, 8, 12}}}).addDigest(testutil.MakePCRValueFromEvents(tpm2.HashAlgorithmSHA256, "foo2")).addDigest(testutil.MakePCRValueFromEvents(tpm2.HashAlgorithmSHA256, "abc3")).addDigest(testutil.MakePCRValueFromEvents(tpm2.HashAlgorithmSHA256, "bar5")).end(),
				buildPCRDigest(t, tpm2.HashAlgorithmSHA256, tpm2.PCRSelectionList{{Hash: tpm2.HashAlgorithmSHA256, Select: []int{7, 8, 12}}}).addDigest(testutil.MakePCRValueFromEvents(tpm2.HashAlgorithmSHA256, "foo2")).addDigest(testutil.MakePCRValueFromEvents(tpm2.HashAlgorithmSHA256, "abc4")).addDigest(testutil.MakePCRValueFromEvents(tpm2.HashAlgorithmSHA256, "bar1")).end(),
				buildPCRDigest(t, tpm2.HashAlgorithmSHA256, tpm2.PCRSelectionList{{Hash: tpm2.HashAlgorithmSHA256, Select: []int{7, 8, 12}}}).addDigest(testutil.MakePCRValueFromEvents(tpm2.HashAlgorithmSHA256, "foo2")).addDigest(testutil.MakePCRValueFromEvents(tpm2.HashAlgorithmSHA256, "abc4")).addDigest(testutil.MakePCRValueFromEvents(tpm2.HashAlgorithmSHA256, "bar2")).end(),
				buildPCRDigest(t, tpm2.HashAlgorithmSHA256, tpm2.PCRSelectionList{{Hash: tpm2.HashAlgorithmSHA256, Select: []int{7, 8, 12}}}).addDigest(testutil.MakePCRValueFromEvents(tpm2.HashAlgorithmSHA256, "foo2")).addDigest(testutil.MakePCRValueFromEvents(tpm2.HashAlgorithmSHA256, "abc4")).addDigest(testutil.MakePCRValueFromEvents(tpm2.HashAlgorithmSHA256, "bar3")).end(),
				buildPCRDigest(t, tpm2.HashAlgorithmSHA256, tpm2.PCRSelectionList{{Hash: tpm2.HashAlgorithmSHA256, Select: []int{7, 8, 12}}}).addDigest(testutil.MakePCRValueFromEvents(tpm2.HashAlgorithmSHA256, "foo2")).addDigest(testutil.MakePCRValueFromEvents(tpm2.HashAlgorithmSHA256, "abc4")).addDigest(testutil.MakePCRValueFromEvents(tpm2.HashAlgorithmSHA256, "bar4")).end(),
				buildPCRDigest(t, tpm2.HashAlgorithmSHA256, tpm2.PCRSelectionList{{Hash: tpm2.HashAlgorithmSHA256, Select: []int{7, 8, 12}}}).addDigest(testutil.MakePCRValueFromEvents(tpm2.HashAlgorithmSHA256, "foo2")).addDigest(testutil.MakePCRValueFromEvents(tpm2.HashAlgorithmSHA256, "abc4")).addDigest(testutil.MakePCRValueFromEvents(tpm2.HashAlgorithmSHA256, "bar5")).end(),
				buildPCRDigest(t, tpm2.HashAlgorithmSHA256, tpm2.PCRSelectionList{{Hash: tpm2.HashAlgorithmSHA256, Select: []int{7, 8, 12}}}).addDigest(testutil.MakePCRValueFromEvents(tpm2.HashAlgorithmSHA256, "foo2")).addDigest(testutil.MakePCRValueFromEvents(tpm2.HashAlgorithmSHA256, "abc5")).addDigest(testutil.MakePCRValueFromEvents(tpm2.HashAlgorithmSHA256, "bar1")).end(),
				buildPCRDigest(t, tpm2.HashAlgorithmSHA256, tpm2.PCRSelectionList{{Hash: tpm2.HashAlgorithmSHA256, Select: []int{7, 8, 12}}}).addDigest(testutil.MakePCRValueFromEvents(tpm2.HashAlgorithmSHA256, "foo2")).addDigest(testutil.MakePCRValueFromEvents(tpm2.HashAlgorithmSHA256, "abc5")).addDigest(testutil.MakePCRValueFromEvents(tpm2.HashAlgorithmSHA256, "bar2")).end(),
				buildPCRDigest(t, tpm2.HashAlgorithmSHA256, tpm2.PCRSelectionList{{Hash: tpm2.HashAlgorithmSHA256, Select: []int{7, 8, 12}}}).addDigest(testutil.MakePCRValueFromEvents(tpm2.HashAlgorithmSHA256, "foo2")).addDigest(testutil.MakePCRValueFromEvents(tpm2.HashAlgorithmSHA256, "abc5")).addDigest(testutil.MakePCRValueFromEvents(tpm2.HashAlgorithmSHA256, "bar3")).end(),
				buildPCRDigest(t, tpm2.HashAlgorithmSHA256, tpm2.PCRSelectionList{{Hash: tpm2.HashAlgorithmSHA256, Select: []int{7, 8, 12}}}).addDigest(testutil.MakePCRValueFromEvents(tpm2.HashAlgorithmSHA256, "foo2")).addDigest(testutil.MakePCRValueFromEvents(tpm2.HashAlgorithmSHA256, "abc5")).addDigest(testutil.MakePCRValueFromEvents(tpm2.HashAlgorithmSHA256, "bar4")).end(),
				buildPCRDigest(t, tpm2.HashAlgorithmSHA256, tpm2.PCRSelectionList{{Hash: tpm2.HashAlgorithmSHA256, Select: []int{7, 8, 12}}}).addDigest(testutil.MakePCRValueFromEvents(tpm2.HashAlgorithmSHA256, "foo2")).addDigest(testutil.MakePCRValueFromEvents(tpm2.HashAlgorithmSHA256, "abc5")).addDigest(testutil.MakePCRValueFromEvents(tpm2.HashAlgorithmSHA256, "bar5")).end(),
				buildPCRDigest(t, tpm2.HashAlgorithmSHA256, tpm2.PCRSelectionList{{Hash: tpm2.HashAlgorithmSHA256, Select: []int{7, 8, 12}}}).addDigest(testutil.MakePCRValueFromEvents(tpm2.HashAlgorithmSHA256, "foo3")).addDigest(testutil.MakePCRValueFromEvents(tpm2.HashAlgorithmSHA256, "abc1")).addDigest(testutil.MakePCRValueFromEvents(tpm2.HashAlgorithmSHA256, "bar1")).end(),
				buildPCRDigest(t, tpm2.HashAlgorithmSHA256, tpm2.PCRSelectionList{{Hash: tpm2.HashAlgorithmSHA256, Select: []int{7, 8, 12}}}).addDigest(testutil.MakePCRValueFromEvents(tpm2.HashAlgorithmSHA256, "foo3")).addDigest(testutil.MakePCRValueFromEvents(tpm2.HashAlgorithmSHA256, "abc1")).addDigest(testutil.MakePCRValueFromEvents(tpm2.HashAlgorithmSHA256, "bar2")).end(),
				buildPCRDigest(t, tpm2.HashAlgorithmSHA256, tpm2.PCRSelectionList{{Hash: tpm2.HashAlgorithmSHA256, Select: []int{7, 8, 12}}}).addDigest(testutil.MakePCRValueFromEvents(tpm2.HashAlgorithmSHA256, "foo3")).addDigest(testutil.MakePCRValueFromEvents(tpm2.HashAlgorithmSHA256, "abc1")).addDigest(testutil.MakePCRValueFromEvents(tpm2.HashAlgorithmSHA256, "bar3")).end(),
				buildPCRDigest(t, tpm2.HashAlgorithmSHA256, tpm2.PCRSelectionList{{Hash: tpm2.HashAlgorithmSHA256, Select: []int{7, 8, 12}}}).addDigest(testutil.MakePCRValueFromEvents(tpm2.HashAlgorithmSHA256, "foo3")).addDigest(testutil.MakePCRValueFromEvents(tpm2.HashAlgorithmSHA256, "abc1")).addDigest(testutil.MakePCRValueFromEvents(tpm2.HashAlgorithmSHA256, "bar4")).end(),
				buildPCRDigest(t, tpm2.HashAlgorithmSHA256, tpm2.PCRSelectionList{{Hash: tpm2.HashAlgorithmSHA256, Select: []int{7, 8, 12}}}).addDigest(testutil.MakePCRValueFromEvents(tpm2.HashAlgorithmSHA256, "foo3")).addDigest(testutil.MakePCRValueFromEvents(tpm2.HashAlgorithmSHA256, "abc1")).addDigest(testutil.MakePCRValueFromEvents(tpm2.HashAlgorithmSHA256, "bar5")).end(),
				buildPCRDigest(t, tpm2.HashAlgorithmSHA256, tpm2.PCRSelectionList{{Hash: tpm2.HashAlgorithmSHA256, Select: []int{7, 8, 12}}}).addDigest(testutil.MakePCRValueFromEvents(tpm2.HashAlgorithmSHA256, "foo3")).addDigest(testutil.MakePCRValueFromEvents(tpm2.HashAlgorithmSHA256, "abc2")).addDigest(testutil.MakePCRValueFromEvents(tpm2.HashAlgorithmSHA256, "bar1")).end(),
				buildPCRDigest(t, tpm2.HashAlgorithmSHA256, tpm2.PCRSelectionList{{Hash: tpm2.HashAlgorithmSHA256, Select: []int{7, 8, 12}}}).addDigest(testutil.MakePCRValueFromEvents(tpm2.HashAlgorithmSHA256, "foo3")).addDigest(testutil.MakePCRValueFromEvents(tpm2.HashAlgorithmSHA256, "abc2")).addDigest(testutil.MakePCRValueFromEvents(tpm2.HashAlgorithmSHA256, "bar2")).end(),
				buildPCRDigest(t, tpm2.HashAlgorithmSHA256, tpm2.PCRSelectionList{{Hash: tpm2.HashAlgorithmSHA256, Select: []int{7, 8, 12}}}).addDigest(testutil.MakePCRValueFromEvents(tpm2.HashAlgorithmSHA256, "foo3")).addDigest(testutil.MakePCRValueFromEvents(tpm2.HashAlgorithmSHA256, "abc2")).addDigest(testutil.MakePCRValueFromEvents(tpm2.HashAlgorithmSHA256, "bar3")).end(),
				buildPCRDigest(t, tpm2.HashAlgorithmSHA256, tpm2.PCRSelectionList{{Hash: tpm2.HashAlgorithmSHA256, Select: []int{7, 8, 12}}}).addDigest(testutil.MakePCRValueFromEvents(tpm2.HashAlgorithmSHA256, "foo3")).addDigest(testutil.MakePCRValueFromEvents(tpm2.HashAlgorithmSHA256, "abc2")).addDigest(testutil.MakePCRValueFromEvents(tpm2.HashAlgorithmSHA256, "bar4")).end(),
				buildPCRDigest(t, tpm2.HashAlgorithmSHA256, tpm2.PCRSelectionList{{Hash: tpm2.HashAlgorithmSHA256, Select: []int{7, 8, 12}}}).addDigest(testutil.MakePCRValueFromEvents(tpm2.HashAlgorithmSHA256, "foo3")).addDigest(testutil.MakePCRValueFromEvents(tpm2.HashAlgorithmSHA256, "abc2")).addDigest(testutil.MakePCRValueFromEvents(tpm2.HashAlgorithmSHA256, "bar5")).end(),
				buildPCRDigest(t, tpm2.HashAlgorithmSHA256, tpm2.PCRSelectionList{{Hash: tpm2.HashAlgorithmSHA256, Select: []int{7, 8, 12}}}).addDigest(testutil.MakePCRValueFromEvents(tpm2.HashAlgorithmSHA256, "foo3")).addDigest(testutil.MakePCRValueFromEvents(tpm2.HashAlgorithmSHA256, "abc3")).addDigest(testutil.MakePCRValueFromEvents(tpm2.HashAlgorithmSHA256, "bar1")).end(),
				buildPCRDigest(t, tpm2.HashAlgorithmSHA256, tpm2.PCRSelectionList{{Hash: tpm2.HashAlgorithmSHA256, Select: []int{7, 8, 12}}}).addDigest(testutil.MakePCRValueFromEvents(tpm2.HashAlgorithmSHA256, "foo3")).addDigest(testutil.MakePCRValueFromEvents(tpm2.HashAlgorithmSHA256, "abc3")).addDigest(testutil.MakePCRValueFromEvents(tpm2.HashAlgorithmSHA256, "bar2")).end(),
				buildPCRDigest(t, tpm2.HashAlgorithmSHA256, tpm2.PCRSelectionList{{Hash: tpm2.HashAlgorithmSHA256, Select: []int{7, 8, 12}}}).addDigest(testutil.MakePCRValueFromEvents(tpm2.HashAlgorithmSHA256, "foo3")).addDigest(testutil.MakePCRValueFromEvents(tpm2.HashAlgorithmSHA256, "abc3")).addDigest(testutil.MakePCRValueFromEvents(tpm2.HashAlgorithmSHA256, "bar3")).end(),
				buildPCRDigest(t, tpm2.HashAlgorithmSHA256, tpm2.PCRSelectionList{{Hash: tpm2.HashAlgorithmSHA256, Select: []int{7, 8, 12}}}).addDigest(testutil.MakePCRValueFromEvents(tpm2.HashAlgorithmSHA256, "foo3")).addDigest(testutil.MakePCRValueFromEvents(tpm2.HashAlgorithmSHA256, "abc3")).addDigest(testutil.MakePCRValueFromEvents(tpm2.HashAlgorithmSHA256, "bar4")).end(),
				buildPCRDigest(t, tpm2.HashAlgorithmSHA256, tpm2.PCRSelectionList{{Hash: tpm2.HashAlgorithmSHA256, Select: []int{7, 8, 12}}}).addDigest(testutil.MakePCRValueFromEvents(tpm2.HashAlgorithmSHA256, "foo3")).addDigest(testutil.MakePCRValueFromEvents(tpm2.HashAlgorithmSHA256, "abc3")).addDigest(testutil.MakePCRValueFromEvents(tpm2.HashAlgorithmSHA256, "bar5")).end(),
				buildPCRDigest(t, tpm2.HashAlgorithmSHA256, tpm2.PCRSelectionList{{Hash: tpm2.HashAlgorithmSHA256, Select: []int{7, 8, 12}}}).addDigest(testutil.MakePCRValueFromEvents(tpm2.HashAlgorithmSHA256, "foo3")).addDigest(testutil.MakePCRValueFromEvents(tpm2.HashAlgorithmSHA256, "abc4")).addDigest(testutil.MakePCRValueFromEvents(tpm2.HashAlgorithmSHA256, "bar1")).end(),
				buildPCRDigest(t, tpm2.HashAlgorithmSHA256, tpm2.PCRSelectionList{{Hash: tpm2.HashAlgorithmSHA256, Select: []int{7, 8, 12}}}).addDigest(testutil.MakePCRValueFromEvents(tpm2.HashAlgorithmSHA256, "foo3")).addDigest(testutil.MakePCRValueFromEvents(tpm2.HashAlgorithmSHA256, "abc4")).addDigest(testutil.MakePCRValueFromEvents(tpm2.HashAlgorithmSHA256, "bar2")).end(),
				buildPCRDigest(t, tpm2.HashAlgorithmSHA256, tpm2.PCRSelectionList{{Hash: tpm2.HashAlgorithmSHA256, Select: []int{7, 8, 12}}}).addDigest(testutil.MakePCRValueFromEvents(tpm2.HashAlgorithmSHA256, "foo3")).addDigest(testutil.MakePCRValueFromEvents(tpm2.HashAlgorithmSHA256, "abc4")).addDigest(testutil.MakePCRValueFromEvents(tpm2.HashAlgorithmSHA256, "bar3")).end(),
				buildPCRDigest(t, tpm2.HashAlgorithmSHA256, tpm2.PCRSelectionList{{Hash: tpm2.HashAlgorithmSHA256, Select: []int{7, 8, 12}}}).addDigest(testutil.MakePCRValueFromEvents(tpm2.HashAlgorithmSHA256, "foo3")).addDigest(testutil.MakePCRValueFromEvents(tpm2.HashAlgorithmSHA256, "abc4")).addDigest(testutil.MakePCRValueFromEvents(tpm2.HashAlgorithmSHA256, "bar4")).end(),
				buildPCRDigest(t, tpm2.HashAlgorithmSHA256, tpm2.PCRSelectionList{{Hash: tpm2.HashAlgorithmSHA256, Select: []int{7, 8, 12}}}).addDigest(testutil.MakePCRValueFromEvents(tpm2.HashAlgorithmSHA256, "foo3")).addDigest(testutil.MakePCRValueFromEvents(tpm2.HashAlgorithmSHA256, "abc4")).addDigest(testutil.MakePCRValueFromEvents(tpm2.HashAlgorithmSHA256, "bar5")).end(),
				buildPCRDigest(t, tpm2.HashAlgorithmSHA256, tpm2.PCRSelectionList{{Hash: tpm2.HashAlgorithmSHA256, Select: []int{7, 8, 12}}}).addDigest(testutil.MakePCRValueFromEvents(tpm2.HashAlgorithmSHA256, "foo3")).addDigest(testutil.MakePCRValueFromEvents(tpm2.HashAlgorithmSHA256, "abc5")).addDigest(testutil.MakePCRValueFromEvents(tpm2.HashAlgorithmSHA256, "bar1")).end(),
				buildPCRDigest(t, tpm2.HashAlgorithmSHA256, tpm2.PCRSelectionList{{Hash: tpm2.HashAlgorithmSHA256, Select: []int{7, 8, 12}}}).addDigest(testutil.MakePCRValueFromEvents(tpm2.HashAlgorithmSHA256, "foo3")).addDigest(testutil.MakePCRValueFromEvents(tpm2.HashAlgorithmSHA256, "abc5")).addDigest(testutil.MakePCRValueFromEvents(tpm2.HashAlgorithmSHA256, "bar2")).end(),
				buildPCRDigest(t, tpm2.HashAlgorithmSHA256, tpm2.PCRSelectionList{{Hash: tpm2.HashAlgorithmSHA256, Select: []int{7, 8, 12}}}).addDigest(testutil.MakePCRValueFromEvents(tpm2.HashAlgorithmSHA256, "foo3")).addDigest(testutil.MakePCRValueFromEvents(tpm2.HashAlgorithmSHA256, "abc5")).addDigest(testutil.MakePCRValueFromEvents(tpm2.HashAlgorithmSHA256, "bar3")).end(),
				buildPCRDigest(t, tpm2.HashAlgorithmSHA256, tpm2.PCRSelectionList{{Hash: tpm2.HashAlgorithmSHA256, Select: []int{7, 8, 12}}}).addDigest(testutil.MakePCRValueFromEvents(tpm2.HashAlgorithmSHA256, "foo3")).addDigest(testutil.MakePCRValueFromEvents(tpm2.HashAlgorithmSHA256, "abc5")).addDigest(testutil.MakePCRValueFromEvents(tpm2.HashAlgorithmSHA256, "bar4")).end(),
				buildPCRDigest(t, tpm2.HashAlgorithmSHA256, tpm2.PCRSelectionList{{Hash: tpm2.HashAlgorithmSHA256, Select: []int{7, 8, 12}}}).addDigest(testutil.MakePCRValueFromEvents(tpm2.HashAlgorithmSHA256, "foo3")).addDigest(testutil.MakePCRValueFromEvents(tpm2.HashAlgorithmSHA256, "abc5")).addDigest(testutil.MakePCRValueFromEvents(tpm2.HashAlgorithmSHA256, "bar5")).end(),
				buildPCRDigest(t, tpm2.HashAlgorithmSHA256, tpm2.PCRSelectionList{{Hash: tpm2.HashAlgorithmSHA256, Select: []int{7, 8, 12}}}).addDigest(testutil.MakePCRValueFromEvents(tpm2.HashAlgorithmSHA256, "foo4")).addDigest(testutil.MakePCRValueFromEvents(tpm2.HashAlgorithmSHA256, "abc1")).addDigest(testutil.MakePCRValueFromEvents(tpm2.HashAlgorithmSHA256, "bar1")).end(),
				buildPCRDigest(t, tpm2.HashAlgorithmSHA256, tpm2.PCRSelectionList{{Hash: tpm2.HashAlgorithmSHA256, Select: []int{7, 8, 12}}}).addDigest(testutil.MakePCRValueFromEvents(tpm2.HashAlgorithmSHA256, "foo4")).addDigest(testutil.MakePCRValueFromEvents(tpm2.HashAlgorithmSHA256, "abc1")).addDigest(testutil.MakePCRValueFromEvents(tpm2.HashAlgorithmSHA256, "bar2")).end(),
				buildPCRDigest(t, tpm2.HashAlgorithmSHA256, tpm2.PCRSelectionList{{Hash: tpm2.HashAlgorithmSHA256, Select: []int{7, 8, 12}}}).addDigest(testutil.MakePCRValueFromEvents(tpm2.HashAlgorithmSHA256, "foo4")).addDigest(testutil.MakePCRValueFromEvents(tpm2.HashAlgorithmSHA256, "abc1")).addDigest(testutil.MakePCRValueFromEvents(tpm2.HashAlgorithmSHA256, "bar3")).end(),
				buildPCRDigest(t, tpm2.HashAlgorithmSHA256, tpm2.PCRSelectionList{{Hash: tpm2.HashAlgorithmSHA256, Select: []int{7, 8, 12}}}).addDigest(testutil.MakePCRValueFromEvents(tpm2.HashAlgorithmSHA256, "foo4")).addDigest(testutil.MakePCRValueFromEvents(tpm2.HashAlgorithmSHA256, "abc1")).addDigest(testutil.MakePCRValueFromEvents(tpm2.HashAlgorithmSHA256, "bar4")).end(),
				buildPCRDigest(t, tpm2.HashAlgorithmSHA256, tpm2.PCRSelectionList{{Hash: tpm2.HashAlgorithmSHA256, Select: []int{7, 8, 12}}}).addDigest(testutil.MakePCRValueFromEvents(tpm2.HashAlgorithmSHA256, "foo4")).addDigest(testutil.MakePCRValueFromEvents(tpm2.HashAlgorithmSHA256, "abc1")).addDigest(testutil.MakePCRValueFromEvents(tpm2.HashAlgorithmSHA256, "bar5")).end(),
				buildPCRDigest(t, tpm2.HashAlgorithmSHA256, tpm2.PCRSelectionList{{Hash: tpm2.HashAlgorithmSHA256, Select: []int{7, 8, 12}}}).addDigest(testutil.MakePCRValueFromEvents(tpm2.HashAlgorithmSHA256, "foo4")).addDigest(testutil.MakePCRValueFromEvents(tpm2.HashAlgorithmSHA256, "abc2")).addDigest(testutil.MakePCRValueFromEvents(tpm2.HashAlgorithmSHA256, "bar1")).end(),
				buildPCRDigest(t, tpm2.HashAlgorithmSHA256, tpm2.PCRSelectionList{{Hash: tpm2.HashAlgorithmSHA256, Select: []int{7, 8, 12}}}).addDigest(testutil.MakePCRValueFromEvents(tpm2.HashAlgorithmSHA256, "foo4")).addDigest(testutil.MakePCRValueFromEvents(tpm2.HashAlgorithmSHA256, "abc2")).addDigest(testutil.MakePCRValueFromEvents(tpm2.HashAlgorithmSHA256, "bar2")).end(),
				buildPCRDigest(t, tpm2.HashAlgorithmSHA256, tpm2.PCRSelectionList{{Hash: tpm2.HashAlgorithmSHA256, Select: []int{7, 8, 12}}}).addDigest(testutil.MakePCRValueFromEvents(tpm2.HashAlgorithmSHA256, "foo4")).addDigest(testutil.MakePCRValueFromEvents(tpm2.HashAlgorithmSHA256, "abc2")).addDigest(testutil.MakePCRValueFromEvents(tpm2.HashAlgorithmSHA256, "bar3")).end(),
				buildPCRDigest(t, tpm2.HashAlgorithmSHA256, tpm2.PCRSelectionList{{Hash: tpm2.HashAlgorithmSHA256, Select: []int{7, 8, 12}}}).addDigest(testutil.MakePCRValueFromEvents(tpm2.HashAlgorithmSHA256, "foo4")).addDigest(testutil.MakePCRValueFromEvents(tpm2.HashAlgorithmSHA256, "abc2")).addDigest(testutil.MakePCRValueFromEvents(tpm2.HashAlgorithmSHA256, "bar4")).end(),
				buildPCRDigest(t, tpm2.HashAlgorithmSHA256, tpm2.PCRSelectionList{{Hash: tpm2.HashAlgorithmSHA256, Select: []int{7, 8, 12}}}).addDigest(testutil.MakePCRValueFromEvents(tpm2.HashAlgorithmSHA256, "foo4")).addDigest(testutil.MakePCRValueFromEvents(tpm2.HashAlgorithmSHA256, "abc2")).addDigest(testutil.MakePCRValueFromEvents(tpm2.HashAlgorithmSHA256, "bar5")).end(),
				buildPCRDigest(t, tpm2.HashAlgorithmSHA256, tpm2.PCRSelectionList{{Hash: tpm2.HashAlgorithmSHA256, Select: []int{7, 8, 12}}}).addDigest(testutil.MakePCRValueFromEvents(tpm2.HashAlgorithmSHA256, "foo4")).addDigest(testutil.MakePCRValueFromEvents(tpm2.HashAlgorithmSHA256, "abc3")).addDigest(testutil.MakePCRValueFromEvents(tpm2.HashAlgorithmSHA256, "bar1")).end(),
				buildPCRDigest(t, tpm2.HashAlgorithmSHA256, tpm2.PCRSelectionList{{Hash: tpm2.HashAlgorithmSHA256, Select: []int{7, 8, 12}}}).addDigest(testutil.MakePCRValueFromEvents(tpm2.HashAlgorithmSHA256, "foo4")).addDigest(testutil.MakePCRValueFromEvents(tpm2.HashAlgorithmSHA256, "abc3")).addDigest(testutil.MakePCRValueFromEvents(tpm2.HashAlgorithmSHA256, "bar2")).end(),
				buildPCRDigest(t, tpm2.HashAlgorithmSHA256, tpm2.PCRSelectionList{{Hash: tpm2.HashAlgorithmSHA256, Select: []int{7, 8, 12}}}).addDigest(testutil.MakePCRValueFromEvents(tpm2.HashAlgorithmSHA256, "foo4")).addDigest(testutil.MakePCRValueFromEvents(tpm2.HashAlgorithmSHA256, "abc3")).addDigest(testutil.MakePCRValueFromEvents(tpm2.HashAlgorithmSHA256, "bar3")).end(),
				buildPCRDigest(t, tpm2.HashAlgorithmSHA256, tpm2.PCRSelectionList{{Hash: tpm2.HashAlgorithmSHA256, Select: []int{7, 8, 12}}}).addDigest(testutil.MakePCRValueFromEvents(tpm2.HashAlgorithmSHA256, "foo4")).addDigest(testutil.MakePCRValueFromEvents(tpm2.HashAlgorithmSHA256, "abc3")).addDigest(testutil.MakePCRValueFromEvents(tpm2.HashAlgorithmSHA256, "bar4")).end(),
				buildPCRDigest(t, tpm2.HashAlgorithmSHA256, tpm2.PCRSelectionList{{Hash: tpm2.HashAlgorithmSHA256, Select: []int{7, 8, 12}}}).addDigest(testutil.MakePCRValueFromEvents(tpm2.HashAlgorithmSHA256, "foo4")).addDigest(testutil.MakePCRValueFromEvents(tpm2.HashAlgorithmSHA256, "abc3")).addDigest(testutil.MakePCRValueFromEvents(tpm2.HashAlgorithmSHA256, "bar5")).end(),
				buildPCRDigest(t, tpm2.HashAlgorithmSHA256, tpm2.PCRSelectionList{{Hash: tpm2.HashAlgorithmSHA256, Select: []int{7, 8, 12}}}).addDigest(testutil.MakePCRValueFromEvents(tpm2.HashAlgorithmSHA256, "foo4")).addDigest(testutil.MakePCRValueFromEvents(tpm2.HashAlgorithmSHA256, "abc4")).addDigest(testutil.MakePCRValueFromEvents(tpm2.HashAlgorithmSHA256, "bar1")).end(),
				buildPCRDigest(t, tpm2.HashAlgorithmSHA256, tpm2.PCRSelectionList{{Hash: tpm2.HashAlgorithmSHA256, Select: []int{7, 8, 12}}}).addDigest(testutil.MakePCRValueFromEvents(tpm2.HashAlgorithmSHA256, "foo4")).addDigest(testutil.MakePCRValueFromEvents(tpm2.HashAlgorithmSHA256, "abc4")).addDigest(testutil.MakePCRValueFromEvents(tpm2.HashAlgorithmSHA256, "bar2")).end(),
				buildPCRDigest(t, tpm2.HashAlgorithmSHA256, tpm2.PCRSelectionList{{Hash: tpm2.HashAlgorithmSHA256, Select: []int{7, 8, 12}}}).addDigest(testutil.MakePCRValueFromEvents(tpm2.HashAlgorithmSHA256, "foo4")).addDigest(testutil.MakePCRValueFromEvents(tpm2.HashAlgorithmSHA256, "abc4")).addDigest(testutil.MakePCRValueFromEvents(tpm2.HashAlgorithmSHA256, "bar3")).end(),
				buildPCRDigest(t, tpm2.HashAlgorithmSHA256, tpm2.PCRSelectionList{{Hash: tpm2.HashAlgorithmSHA256, Select: []int{7, 8, 12}}}).addDigest(testutil.MakePCRValueFromEvents(tpm2.HashAlgorithmSHA256, "foo4")).addDigest(testutil.MakePCRValueFromEvents(tpm2.HashAlgorithmSHA256, "abc4")).addDigest(testutil.MakePCRValueFromEvents(tpm2.HashAlgorithmSHA256, "bar4")).end(),
				buildPCRDigest(t, tpm2.HashAlgorithmSHA256, tpm2.PCRSelectionList{{Hash: tpm2.HashAlgorithmSHA256, Select: []int{7, 8, 12}}}).addDigest(testutil.MakePCRValueFromEvents(tpm2.HashAlgorithmSHA256, "foo4")).addDigest(testutil.MakePCRValueFromEvents(tpm2.HashAlgorithmSHA256, "abc4")).addDigest(testutil.MakePCRValueFromEvents(tpm2.HashAlgorithmSHA256, "bar5")).end(),
				buildPCRDigest(t, tpm2.HashAlgorithmSHA256, tpm2.PCRSelectionList{{Hash: tpm2.HashAlgorithmSHA256, Select: []int{7, 8, 12}}}).addDigest(testutil.MakePCRValueFromEvents(tpm2.HashAlgorithmSHA256, "foo4")).addDigest(testutil.MakePCRValueFromEvents(tpm2.HashAlgorithmSHA256, "abc5")).addDigest(testutil.MakePCRValueFromEvents(tpm2.HashAlgorithmSHA256, "bar1")).end(),
				buildPCRDigest(t, tpm2.HashAlgorithmSHA256, tpm2.PCRSelectionList{{Hash: tpm2.HashAlgorithmSHA256, Select: []int{7, 8, 12}}}).addDigest(testutil.MakePCRValueFromEvents(tpm2.HashAlgorithmSHA256, "foo4")).addDigest(testutil.MakePCRValueFromEvents(tpm2.HashAlgorithmSHA256, "abc5")).addDigest(testutil.MakePCRValueFromEvents(tpm2.HashAlgorithmSHA256, "bar2")).end(),
				buildPCRDigest(t, tpm2.HashAlgorithmSHA256, tpm2.PCRSelectionList{{Hash: tpm2.HashAlgorithmSHA256, Select: []int{7, 8, 12}}}).addDigest(testutil.MakePCRValueFromEvents(tpm2.HashAlgorithmSHA256, "foo4")).addDigest(testutil.MakePCRValueFromEvents(tpm2.HashAlgorithmSHA256, "abc5")).addDigest(testutil.MakePCRValueFromEvents(tpm2.HashAlgorithmSHA256, "bar3")).end(),
				buildPCRDigest(t, tpm2.HashAlgorithmSHA256, tpm2.PCRSelectionList{{Hash: tpm2.HashAlgorithmSHA256, Select: []int{7, 8, 12}}}).addDigest(testutil.MakePCRValueFromEvents(tpm2.HashAlgorithmSHA256, "foo4")).addDigest(testutil.MakePCRValueFromEvents(tpm2.HashAlgorithmSHA256, "abc5")).addDigest(testutil.MakePCRValueFromEvents(tpm2.HashAlgorithmSHA256, "bar4")).end(),
				buildPCRDigest(t, tpm2.HashAlgorithmSHA256, tpm2.PCRSelectionList{{Hash: tpm2.HashAlgorithmSHA256, Select: []int{7, 8, 12}}}).addDigest(testutil.MakePCRValueFromEvents(tpm2.HashAlgorithmSHA256, "foo4")).addDigest(testutil.MakePCRValueFromEvents(tpm2.HashAlgorithmSHA256, "abc5")).addDigest(testutil.MakePCRValueFromEvents(tpm2.HashAlgorithmSHA256, "bar5")).end(),
				buildPCRDigest(t, tpm2.HashAlgorithmSHA256, tpm2.PCRSelectionList{{Hash: tpm2.HashAlgorithmSHA256, Select: []int{7, 8, 12}}}).addDigest(testutil.MakePCRValueFromEvents(tpm2.HashAlgorithmSHA256, "foo5")).addDigest(testutil.MakePCRValueFromEvents(tpm2.HashAlgorithmSHA256, "abc1")).addDigest(testutil.MakePCRValueFromEvents(tpm2.HashAlgorithmSHA256, "bar1")).end(),
				buildPCRDigest(t, tpm2.HashAlgorithmSHA256, tpm2.PCRSelectionList{{Hash: tpm2.HashAlgorithmSHA256, Select: []int{7, 8, 12}}}).addDigest(testutil.MakePCRValueFromEvents(tpm2.HashAlgorithmSHA256, "foo5")).addDigest(testutil.MakePCRValueFromEvents(tpm2.HashAlgorithmSHA256, "abc1")).addDigest(testutil.MakePCRValueFromEvents(tpm2.HashAlgorithmSHA256, "bar2")).end(),
				buildPCRDigest(t, tpm2.HashAlgorithmSHA256, tpm2.PCRSelectionList{{Hash: tpm2.HashAlgorithmSHA256, Select: []int{7, 8, 12}}}).addDigest(testutil.MakePCRValueFromEvents(tpm2.HashAlgorithmSHA256, "foo5")).addDigest(testutil.MakePCRValueFromEvents(tpm2.HashAlgorithmSHA256, "abc1")).addDigest(testutil.MakePCRValueFromEvents(tpm2.HashAlgorithmSHA256, "bar3")).end(),
				buildPCRDigest(t, tpm2.HashAlgorithmSHA256, tpm2.PCRSelectionList{{Hash: tpm2.HashAlgorithmSHA256, Select: []int{7, 8, 12}}}).addDigest(testutil.MakePCRValueFromEvents(tpm2.HashAlgorithmSHA256, "foo5")).addDigest(testutil.MakePCRValueFromEvents(tpm2.HashAlgorithmSHA256, "abc1")).addDigest(testutil.MakePCRValueFromEvents(tpm2.HashAlgorithmSHA256, "bar4")).end(),
				buildPCRDigest(t, tpm2.HashAlgorithmSHA256, tpm2.PCRSelectionList{{Hash: tpm2.HashAlgorithmSHA256, Select: []int{7, 8, 12}}}).addDigest(testutil.MakePCRValueFromEvents(tpm2.HashAlgorithmSHA256, "foo5")).addDigest(testutil.MakePCRValueFromEvents(tpm2.HashAlgorithmSHA256, "abc1")).addDigest(testutil.MakePCRValueFromEvents(tpm2.HashAlgorithmSHA256, "bar5")).end(),
				buildPCRDigest(t, tpm2.HashAlgorithmSHA256, tpm2.PCRSelectionList{{Hash: tpm2.HashAlgorithmSHA256, Select: []int{7, 8, 12}}}).addDigest(testutil.MakePCRValueFromEvents(tpm2.HashAlgorithmSHA256, "foo5")).addDigest(testutil.MakePCRValueFromEvents(tpm2.HashAlgorithmSHA256, "abc2")).addDigest(testutil.MakePCRValueFromEvents(tpm2.HashAlgorithmSHA256, "bar1")).end(),
				buildPCRDigest(t, tpm2.HashAlgorithmSHA256, tpm2.PCRSelectionList{{Hash: tpm2.HashAlgorithmSHA256, Select: []int{7, 8, 12}}}).addDigest(testutil.MakePCRValueFromEvents(tpm2.HashAlgorithmSHA256, "foo5")).addDigest(testutil.MakePCRValueFromEvents(tpm2.HashAlgorithmSHA256, "abc2")).addDigest(testutil.MakePCRValueFromEvents(tpm2.HashAlgorithmSHA256, "bar2")).end(),
				buildPCRDigest(t, tpm2.HashAlgorithmSHA256, tpm2.PCRSelectionList{{Hash: tpm2.HashAlgorithmSHA256, Select: []int{7, 8, 12}}}).addDigest(testutil.MakePCRValueFromEvents(tpm2.HashAlgorithmSHA256, "foo5")).addDigest(testutil.MakePCRValueFromEvents(tpm2.HashAlgorithmSHA256, "abc2")).addDigest(testutil.MakePCRValueFromEvents(tpm2.HashAlgorithmSHA256, "bar3")).end(),
				buildPCRDigest(t, tpm2.HashAlgorithmSHA256, tpm2.PCRSelectionList{{Hash: tpm2.HashAlgorithmSHA256, Select: []int{7, 8, 12}}}).addDigest(testutil.MakePCRValueFromEvents(tpm2.HashAlgorithmSHA256, "foo5")).addDigest(testutil.MakePCRValueFromEvents(tpm2.HashAlgorithmSHA256, "abc2")).addDigest(testutil.MakePCRValueFromEvents(tpm2.HashAlgorithmSHA256, "bar4")).end(),
				buildPCRDigest(t, tpm2.HashAlgorithmSHA256, tpm2.PCRSelectionList{{Hash: tpm2.HashAlgorithmSHA256, Select: []int{7, 8, 12}}}).addDigest(testutil.MakePCRValueFromEvents(tpm2.HashAlgorithmSHA256, "foo5")).addDigest(testutil.MakePCRValueFromEvents(tpm2.HashAlgorithmSHA256, "abc2")).addDigest(testutil.MakePCRValueFromEvents(tpm2.HashAlgorithmSHA256, "bar5")).end(),
				buildPCRDigest(t, tpm2.HashAlgorithmSHA256, tpm2.PCRSelectionList{{Hash: tpm2.HashAlgorithmSHA256, Select: []int{7, 8, 12}}}).addDigest(testutil.MakePCRValueFromEvents(tpm2.HashAlgorithmSHA256, "foo5")).addDigest(testutil.MakePCRValueFromEvents(tpm2.HashAlgorithmSHA256, "abc3")).addDigest(testutil.MakePCRValueFromEvents(tpm2.HashAlgorithmSHA256, "bar1")).end(),
				buildPCRDigest(t, tpm2.HashAlgorithmSHA256, tpm2.PCRSelectionList{{Hash: tpm2.HashAlgorithmSHA256, Select: []int{7, 8, 12}}}).addDigest(testutil.MakePCRValueFromEvents(tpm2.HashAlgorithmSHA256, "foo5")).addDigest(testutil.MakePCRValueFromEvents(tpm2.HashAlgorithmSHA256, "abc3")).addDigest(testutil.MakePCRValueFromEvents(tpm2.HashAlgorithmSHA256, "bar2")).end(),
				buildPCRDigest(t, tpm2.HashAlgorithmSHA256, tpm2.PCRSelectionList{{Hash: tpm2.HashAlgorithmSHA256, Select: []int{7, 8, 12}}}).addDigest(testutil.MakePCRValueFromEvents(tpm2.HashAlgorithmSHA256, "foo5")).addDigest(testutil.MakePCRValueFromEvents(tpm2.HashAlgorithmSHA256, "abc3")).addDigest(testutil.MakePCRValueFromEvents(tpm2.HashAlgorithmSHA256, "bar3")).end(),
				buildPCRDigest(t, tpm2.HashAlgorithmSHA256, tpm2.PCRSelectionList{{Hash: tpm2.HashAlgorithmSHA256, Select: []int{7, 8, 12}}}).addDigest(testutil.MakePCRValueFromEvents(tpm2.HashAlgorithmSHA256, "foo5")).addDigest(testutil.MakePCRValueFromEvents(tpm2.HashAlgorithmSHA256, "abc3")).addDigest(testutil.MakePCRValueFromEvents(tpm2.HashAlgorithmSHA256, "bar4")).end(),
				buildPCRDigest(t, tpm2.HashAlgorithmSHA256, tpm2.PCRSelectionList{{Hash: tpm2.HashAlgorithmSHA256, Select: []int{7, 8, 12}}}).addDigest(testutil.MakePCRValueFromEvents(tpm2.HashAlgorithmSHA256, "foo5")).addDigest(testutil.MakePCRValueFromEvents(tpm2.HashAlgorithmSHA256, "abc3")).addDigest(testutil.MakePCRValueFromEvents(tpm2.HashAlgorithmSHA256, "bar5")).end(),
				buildPCRDigest(t, tpm2.HashAlgorithmSHA256, tpm2.PCRSelectionList{{Hash: tpm2.HashAlgorithmSHA256, Select: []int{7, 8, 12}}}).addDigest(testutil.MakePCRValueFromEvents(tpm2.HashAlgorithmSHA256, "foo5")).addDigest(testutil.MakePCRValueFromEvents(tpm2.HashAlgorithmSHA256, "abc4")).addDigest(testutil.MakePCRValueFromEvents(tpm2.HashAlgorithmSHA256, "bar1")).end(),
				buildPCRDigest(t, tpm2.HashAlgorithmSHA256, tpm2.PCRSelectionList{{Hash: tpm2.HashAlgorithmSHA256, Select: []int{7, 8, 12}}}).addDigest(testutil.MakePCRValueFromEvents(tpm2.HashAlgorithmSHA256, "foo5")).addDigest(testutil.MakePCRValueFromEvents(tpm2.HashAlgorithmSHA256, "abc4")).addDigest(testutil.MakePCRValueFromEvents(tpm2.HashAlgorithmSHA256, "bar2")).end(),
				buildPCRDigest(t, tpm2.HashAlgorithmSHA256, tpm2.PCRSelectionList{{Hash: tpm2.HashAlgorithmSHA256, Select: []int{7, 8, 12}}}).addDigest(testutil.MakePCRValueFromEvents(tpm2.HashAlgorithmSHA256, "foo5")).addDigest(testutil.MakePCRValueFromEvents(tpm2.HashAlgorithmSHA256, "abc4")).addDigest(testutil.MakePCRValueFromEvents(tpm2.HashAlgorithmSHA256, "bar3")).end(),
				buildPCRDigest(t, tpm2.HashAlgorithmSHA256, tpm2.PCRSelectionList{{Hash: tpm2.HashAlgorithmSHA256, Select: []int{7, 8, 12}}}).addDigest(testutil.MakePCRValueFromEvents(tpm2.HashAlgorithmSHA256, "foo5")).addDigest(testutil.MakePCRValueFromEvents(tpm2.HashAlgorithmSHA256, "abc4")).addDigest(testutil.MakePCRValueFromEvents(tpm2.HashAlgorithmSHA256, "bar4")).end(),
				buildPCRDigest(t, tpm2.HashAlgorithmSHA256, tpm2.PCRSelectionList{{Hash: tpm2.HashAlgorithmSHA256, Select: []int{7, 8, 12}}}).addDigest(testutil.MakePCRValueFromEvents(tpm2.HashAlgorithmSHA256, "foo5")).addDigest(testutil.MakePCRValueFromEvents(tpm2.HashAlgorithmSHA256, "abc4")).addDigest(testutil.MakePCRValueFromEvents(tpm2.HashAlgorithmSHA256, "bar5")).end(),
				buildPCRDigest(t, tpm2.HashAlgorithmSHA256, tpm2.PCRSelectionList{{Hash: tpm2.HashAlgorithmSHA256, Select: []int{7, 8, 12}}}).addDigest(testutil.MakePCRValueFromEvents(tpm2.HashAlgorithmSHA256, "foo5")).addDigest(testutil.MakePCRValueFromEvents(tpm2.HashAlgorithmSHA256, "abc5")).addDigest(testutil.MakePCRValueFromEvents(tpm2.HashAlgorithmSHA256, "bar1")).end(),
				buildPCRDigest(t, tpm2.HashAlgorithmSHA256, tpm2.PCRSelectionList{{Hash: tpm2.HashAlgorithmSHA256, Select: []int{7, 8, 12}}}).addDigest(testutil.MakePCRValueFromEvents(tpm2.HashAlgorithmSHA256, "foo5")).addDigest(testutil.MakePCRValueFromEvents(tpm2.HashAlgorithmSHA256, "abc5")).addDigest(testutil.MakePCRValueFromEvents(tpm2.HashAlgorithmSHA256, "bar2")).end(),
				buildPCRDigest(t, tpm2.HashAlgorithmSHA256, tpm2.PCRSelectionList{{Hash: tpm2.HashAlgorithmSHA256, Select: []int{7, 8, 12}}}).addDigest(testutil.MakePCRValueFromEvents(tpm2.HashAlgorithmSHA256, "foo5")).addDigest(testutil.MakePCRValueFromEvents(tpm2.HashAlgorithmSHA256, "abc5")).addDigest(testutil.MakePCRValueFromEvents(tpm2.HashAlgorithmSHA256, "bar3")).end(),
				buildPCRDigest(t, tpm2.HashAlgorithmSHA256, tpm2.PCRSelectionList{{Hash: tpm2.HashAlgorithmSHA256, Select: []int{7, 8, 12}}}).addDigest(testutil.MakePCRValueFromEvents(tpm2.HashAlgorithmSHA256, "foo5")).addDigest(testutil.MakePCRValueFromEvents(tpm2.HashAlgorithmSHA256, "abc5")).addDigest(testutil.MakePCRValueFromEvents(tpm2.HashAlgorithmSHA256, "bar4")).end(),
				buildPCRDigest(t, tpm2.HashAlgorithmSHA256, tpm2.PCRSelectionList{{Hash: tpm2.HashAlgorithmSHA256, Select: []int{7, 8, 12}}}).addDigest(testutil.MakePCRValueFromEvents(tpm2.HashAlgorithmSHA256, "foo5")).addDigest(testutil.MakePCRValueFromEvents(tpm2.HashAlgorithmSHA256, "abc5")).addDigest(testutil.MakePCRValueFromEvents(tpm2.HashAlgorithmSHA256, "bar5")).end(),
			},
			outputPolicy: decodeHexStringT(t, "447f411c3cedd453e53e9b95958774413bea32267a75db8545cd258ed4968575"),
		},
	} {
		t.Run(data.desc, func(t *testing.T) {
			trial, _ := tpm2.ComputeAuthPolicy(data.alg)
			orData := ComputePolicyORData(data.alg, trial, data.inputDigests)
			if !bytes.Equal(trial.GetDigest(), data.outputPolicy) {
				t.Errorf("Unexpected policy digest (got %x, expected %x)", trial.GetDigest(), data.outputPolicy)
			}

			// Verify we can walk the tree correctly from each input digest and that we get to the root node each time
			for i, d := range data.inputDigests {
				for n := i / 8; n < len(orData); n += int(orData[n].Next) {
					found := false
					for _, digest := range orData[n].Digests {
						if bytes.Equal(digest, d) {
							found = true
							break
						}
					}
					if !found {
						t.Errorf("Digest %x not found in expected node %d", d, n)
						break
					}

					trial, _ := tpm2.ComputeAuthPolicy(data.alg)
					if len(orData[n].Digests) == 1 {
						trial.PolicyOR(tpm2.DigestList{orData[n].Digests[0], orData[n].Digests[0]})
					} else {
						trial.PolicyOR(orData[n].Digests)
					}
					d = trial.GetDigest()

					if orData[n].Next == 0 {
						break
					}
				}
				if !bytes.Equal(d, data.outputPolicy) {
					t.Errorf("Unexpected final digest after tree walk from digest %x, node %d (got %x, expected %x)", data.inputDigests[i], i/8, d, data.outputPolicy)
				}

			}
		})
	}
}

func TestComputeDynamicPolicy(t *testing.T) {
	key, err := ecdsa.GenerateKey(elliptic.P256(), testutil.RandReader)
	if err != nil {
		t.Fatalf("GenerateKey failed: %v", err)
	}

	policyCounterPub := &tpm2.NVPublic{
		Index:      0x0181fff0,
		NameAlg:    tpm2.HashAlgorithmSHA256,
		Attrs:      tpm2.NVTypeCounter.WithAttrs(tpm2.AttrNVPolicyWrite | tpm2.AttrNVAuthRead | tpm2.AttrNVNoDA | tpm2.AttrNVWritten),
		AuthPolicy: make(tpm2.Digest, tpm2.HashAlgorithmSHA256.Size()),
		Size:       8}
	policyCounterName, _ := policyCounterPub.Name()

	for _, data := range []struct {
		desc              string
		alg               tpm2.HashAlgorithmId
		signAlg           tpm2.HashAlgorithmId
		pcrs              tpm2.PCRSelectionList
		pcrValues         []tpm2.PCRValues
		policyCounterName tpm2.Name
		policyCount       uint64
		pcrSelection      tpm2.PCRSelectionList
		policy            tpm2.Digest
		err               string
	}{
		{
			desc:    "Single/1",
			alg:     tpm2.HashAlgorithmSHA256,
			signAlg: tpm2.HashAlgorithmSHA256,
			pcrs:    tpm2.PCRSelectionList{{Hash: tpm2.HashAlgorithmSHA256, Select: []int{7, 12}}},
			pcrValues: []tpm2.PCRValues{
				{
					tpm2.HashAlgorithmSHA256: {
						7:  testutil.MakePCRValueFromEvents(tpm2.HashAlgorithmSHA256, "foo"),
						12: testutil.MakePCRValueFromEvents(tpm2.HashAlgorithmSHA256, "bar"),
					},
				},
			},
			policyCounterName: policyCounterName,
			policyCount:       10,
			pcrSelection:      tpm2.PCRSelectionList{{Hash: tpm2.HashAlgorithmSHA256, Select: []int{7, 12}}},
			policy:            decodeHexStringT(t, "983c996e26d08cdd5a67f3fbdb98fe737e7c6f499e0fd5189ac99719a14c00db"),
		},
		{
			desc:    "Single/2",
			alg:     tpm2.HashAlgorithmSHA256,
			signAlg: tpm2.HashAlgorithmSHA256,
			pcrs:    tpm2.PCRSelectionList{{Hash: tpm2.HashAlgorithmSHA256, Select: []int{7, 8}}},
			pcrValues: []tpm2.PCRValues{
				{
					tpm2.HashAlgorithmSHA256: {
						7: testutil.MakePCRValueFromEvents(tpm2.HashAlgorithmSHA256, "foo"),
						8: testutil.MakePCRValueFromEvents(tpm2.HashAlgorithmSHA256, "bar"),
					},
				},
			},
			policyCounterName: policyCounterName,
			policyCount:       10,
			pcrSelection:      tpm2.PCRSelectionList{{Hash: tpm2.HashAlgorithmSHA256, Select: []int{7, 8}}},
			policy:            decodeHexStringT(t, "166168f87e22c01dc62b19adab299f4ad18f5b313c81696d70c8bf64ed314208"),
		},
		{
			desc:    "SHA1Session",
			alg:     tpm2.HashAlgorithmSHA1,
			signAlg: tpm2.HashAlgorithmSHA256,
			pcrs:    tpm2.PCRSelectionList{{Hash: tpm2.HashAlgorithmSHA256, Select: []int{7, 12}}},
			pcrValues: []tpm2.PCRValues{
				{
					tpm2.HashAlgorithmSHA256: {
						7:  testutil.MakePCRValueFromEvents(tpm2.HashAlgorithmSHA256, "ABC"),
						12: testutil.MakePCRValueFromEvents(tpm2.HashAlgorithmSHA256, "1234"),
					},
				},
			},
			policyCounterName: policyCounterName,
			policyCount:       4551,
			pcrSelection:      tpm2.PCRSelectionList{{Hash: tpm2.HashAlgorithmSHA256, Select: []int{7, 12}}},
			policy:            decodeHexStringT(t, "66f29c63a88ce0d5046999b5067ced2c9e7d9a48"),
		},
		{
			desc:    "SHA256SessionWithSHA512PCRs",
			alg:     tpm2.HashAlgorithmSHA256,
			signAlg: tpm2.HashAlgorithmSHA256,
			pcrs:    tpm2.PCRSelectionList{{Hash: tpm2.HashAlgorithmSHA512, Select: []int{7, 12}}},
			pcrValues: []tpm2.PCRValues{
				{
					tpm2.HashAlgorithmSHA512: {
						7:  testutil.MakePCRValueFromEvents(tpm2.HashAlgorithmSHA512, "foo"),
						12: testutil.MakePCRValueFromEvents(tpm2.HashAlgorithmSHA512, "bar"),
					},
				},
			},
			policyCounterName: policyCounterName,
			policyCount:       403,
			pcrSelection:      tpm2.PCRSelectionList{{Hash: tpm2.HashAlgorithmSHA512, Select: []int{7, 12}}},
			policy:            decodeHexStringT(t, "151216fb8a020dbf181c936cb32e03606d5fd0073aa3b3999365e3d9a08d1f8a"),
		},
		{
			desc:    "MultiplePCRValues/1",
			alg:     tpm2.HashAlgorithmSHA256,
			signAlg: tpm2.HashAlgorithmSHA256,
			pcrs:    tpm2.PCRSelectionList{{Hash: tpm2.HashAlgorithmSHA256, Select: []int{7, 12}}},
			pcrValues: []tpm2.PCRValues{
				{
					tpm2.HashAlgorithmSHA256: {
						7:  testutil.MakePCRValueFromEvents(tpm2.HashAlgorithmSHA256, "foo"),
						12: testutil.MakePCRValueFromEvents(tpm2.HashAlgorithmSHA256, "ABC"),
					},
				},
				{
					tpm2.HashAlgorithmSHA256: {
						7:  testutil.MakePCRValueFromEvents(tpm2.HashAlgorithmSHA256, "bar"),
						12: testutil.MakePCRValueFromEvents(tpm2.HashAlgorithmSHA256, "1234"),
					},
				},
			},
			policyCounterName: policyCounterName,
			policyCount:       5,
			pcrSelection:      tpm2.PCRSelectionList{{Hash: tpm2.HashAlgorithmSHA256, Select: []int{7, 12}}},
			policy:            decodeHexStringT(t, "a218c6db035ac2a84b229f2eddd3064a79c3b7c9f48d7bb2f3c6f3f3dda8712b"),
		},
		{
			desc:    "MultiplePCRValues/2",
			alg:     tpm2.HashAlgorithmSHA256,
			signAlg: tpm2.HashAlgorithmSHA256,
			pcrs:    tpm2.PCRSelectionList{{Hash: tpm2.HashAlgorithmSHA256, Select: []int{7, 12}}},
			pcrValues: MakeMockPolicyPCRValuesFull([]MockPolicyPCRParam{
				{PCR: 7, Alg: tpm2.HashAlgorithmSHA256, Digests: tpm2.DigestList{
					testutil.MakePCRValueFromEvents(tpm2.HashAlgorithmSHA256, "foo"),
					testutil.MakePCRValueFromEvents(tpm2.HashAlgorithmSHA256, "bar")},
				},
				{PCR: 12, Alg: tpm2.HashAlgorithmSHA256, Digests: tpm2.DigestList{
					testutil.MakePCRValueFromEvents(tpm2.HashAlgorithmSHA256, "ABC"),
					testutil.MakePCRValueFromEvents(tpm2.HashAlgorithmSHA256, "1234")},
				},
			}),
			policyCounterName: policyCounterName,
			policyCount:       5,
			pcrSelection:      tpm2.PCRSelectionList{{Hash: tpm2.HashAlgorithmSHA256, Select: []int{7, 12}}},
			policy:            decodeHexStringT(t, "e86c232ba03d8153fd1ebb8d248d64dd18d90acc7c0a3ddf6f0863af3f0c87f5"),
		},
		{
			desc:    "SHA512AuthKey",
			alg:     tpm2.HashAlgorithmSHA256,
			signAlg: tpm2.HashAlgorithmSHA512,
			pcrs:    tpm2.PCRSelectionList{{Hash: tpm2.HashAlgorithmSHA256, Select: []int{7, 12}}},
			pcrValues: []tpm2.PCRValues{
				{
					tpm2.HashAlgorithmSHA256: {
						7:  testutil.MakePCRValueFromEvents(tpm2.HashAlgorithmSHA256, "foo"),
						12: testutil.MakePCRValueFromEvents(tpm2.HashAlgorithmSHA256, "bar"),
					},
				},
			},
			policyCounterName: policyCounterName,
			policyCount:       10,
			pcrSelection:      tpm2.PCRSelectionList{{Hash: tpm2.HashAlgorithmSHA256, Select: []int{7, 12}}},
			policy:            decodeHexStringT(t, "983c996e26d08cdd5a67f3fbdb98fe737e7c6f499e0fd5189ac99719a14c00db"),
		},
		{
			desc:    "MultiplePCRAlgorithms",
			alg:     tpm2.HashAlgorithmSHA256,
			signAlg: tpm2.HashAlgorithmSHA256,
			pcrs:    tpm2.PCRSelectionList{{Hash: tpm2.HashAlgorithmSHA256, Select: []int{8}}, {Hash: tpm2.HashAlgorithmSHA512, Select: []int{7}}},
			pcrValues: []tpm2.PCRValues{
				{
					tpm2.HashAlgorithmSHA256: {
						8: testutil.MakePCRValueFromEvents(tpm2.HashAlgorithmSHA256, "bar"),
					},
					tpm2.HashAlgorithmSHA512: {
						7: testutil.MakePCRValueFromEvents(tpm2.HashAlgorithmSHA512, "foo"),
					},
				},
			},
			policyCounterName: policyCounterName,
			policyCount:       10,
			pcrSelection:      tpm2.PCRSelectionList{{Hash: tpm2.HashAlgorithmSHA256, Select: []int{8}}, {Hash: tpm2.HashAlgorithmSHA512, Select: []int{7}}},
			policy:            decodeHexStringT(t, "e516f77fbd8a055c472d0cea472828a825b20096655bc1f5264504794b63d400"),
		},
		{
			desc:    "LotsOfPCRValues",
			alg:     tpm2.HashAlgorithmSHA256,
			signAlg: tpm2.HashAlgorithmSHA256,
			pcrs:    tpm2.PCRSelectionList{{Hash: tpm2.HashAlgorithmSHA256, Select: []int{7, 8, 12}}},
			pcrValues: MakeMockPolicyPCRValuesFull([]MockPolicyPCRParam{
				{PCR: 7, Alg: tpm2.HashAlgorithmSHA256, Digests: tpm2.DigestList{
					testutil.MakePCRValueFromEvents(tpm2.HashAlgorithmSHA256, "foo", "bar"),
					testutil.MakePCRValueFromEvents(tpm2.HashAlgorithmSHA256, "foo", "bar2"),
					testutil.MakePCRValueFromEvents(tpm2.HashAlgorithmSHA256, "foo", "bar3"),
					testutil.MakePCRValueFromEvents(tpm2.HashAlgorithmSHA256, "foo", "bar4"),
					testutil.MakePCRValueFromEvents(tpm2.HashAlgorithmSHA256, "foo", "bar5")},
				},
				{PCR: 8, Alg: tpm2.HashAlgorithmSHA256, Digests: tpm2.DigestList{
					testutil.MakePCRValueFromEvents(tpm2.HashAlgorithmSHA256, "abc", "bar"),
					testutil.MakePCRValueFromEvents(tpm2.HashAlgorithmSHA256, "abc", "bar2"),
					testutil.MakePCRValueFromEvents(tpm2.HashAlgorithmSHA256, "abc", "bar3"),
					testutil.MakePCRValueFromEvents(tpm2.HashAlgorithmSHA256, "abc", "bar4"),
					testutil.MakePCRValueFromEvents(tpm2.HashAlgorithmSHA256, "abc", "bar5")},
				},
				{PCR: 12, Alg: tpm2.HashAlgorithmSHA256, Digests: tpm2.DigestList{
					testutil.MakePCRValueFromEvents(tpm2.HashAlgorithmSHA256, "bar", "foo"),
					testutil.MakePCRValueFromEvents(tpm2.HashAlgorithmSHA256, "bar", "foo2"),
					testutil.MakePCRValueFromEvents(tpm2.HashAlgorithmSHA256, "bar", "foo3"),
					testutil.MakePCRValueFromEvents(tpm2.HashAlgorithmSHA256, "bar", "foo4"),
					testutil.MakePCRValueFromEvents(tpm2.HashAlgorithmSHA256, "bar", "foo5")},
				},
			}),
			policyCounterName: policyCounterName,
			policyCount:       15,
			pcrSelection:      tpm2.PCRSelectionList{{Hash: tpm2.HashAlgorithmSHA256, Select: []int{7, 8, 12}}},
			policy:            decodeHexStringT(t, "926f36ead779ff00e413bba00df3dd0428bd570c7fedb828a8ea2f0c12cc72ac"),
		},
		{
			desc:    "NoPolicyCounter",
			alg:     tpm2.HashAlgorithmSHA256,
			signAlg: tpm2.HashAlgorithmSHA256,
			pcrs:    tpm2.PCRSelectionList{{Hash: tpm2.HashAlgorithmSHA256, Select: []int{7, 12}}},
			pcrValues: []tpm2.PCRValues{
				{
					tpm2.HashAlgorithmSHA256: {
						7:  testutil.MakePCRValueFromEvents(tpm2.HashAlgorithmSHA256, "foo"),
						12: testutil.MakePCRValueFromEvents(tpm2.HashAlgorithmSHA256, "bar"),
					},
				},
			},
			pcrSelection: tpm2.PCRSelectionList{{Hash: tpm2.HashAlgorithmSHA256, Select: []int{7, 12}}},
			policy:       decodeHexStringT(t, "2af7dc478be6b563113b150fa5c2cc844506ec2273c9aa69ff5a67b150b3c339"),
		},
	} {
		t.Run(data.desc, func(t *testing.T) {
			var pcrDigests tpm2.DigestList
			for _, v := range data.pcrValues {
				d, _ := tpm2.ComputePCRDigest(data.alg, data.pcrs, v)
				pcrDigests = append(pcrDigests, d)
			}
			dataout, err := ComputeDynamicPolicy(CurrentMetadataVersion, data.alg, NewDynamicPolicyComputeParams(key, data.signAlg, data.pcrs, pcrDigests, data.policyCounterName, data.policyCount))
			if data.err == "" {
				if err != nil {
					t.Fatalf("ComputeDynamicPolicy failed: %v", err)
				}
				if !dataout.PCRSelection().Equal(data.pcrSelection) {
					t.Errorf("Unexpected PCR selection")
				}
				// TODO: Test dataout.PCROrData

				if dataout.PolicyCount() != data.policyCount {
					t.Errorf("Unexpected policy revocation count")
				}

				if !bytes.Equal(data.policy, dataout.AuthorizedPolicy()) {
					t.Errorf("Unexpected policy digest returned (got %x, expected %x)", dataout.AuthorizedPolicy(), data.policy)
				}

				if dataout.AuthorizedPolicySignature().SigAlg != tpm2.SigSchemeAlgECDSA {
					t.Errorf("Unexpected authorized policy signature algorithm")
				}
				if dataout.AuthorizedPolicySignature().Signature.ECDSA().Hash != data.signAlg {
					t.Errorf("Unexpected authorized policy signature digest algorithm")
				}

				h := data.signAlg.NewHash()
				h.Write(dataout.AuthorizedPolicy())
				h.Write(ComputePcrPolicyRefFromCounterName(data.policyCounterName))

				if ok := ecdsa.Verify(&key.PublicKey, h.Sum(nil),
					(&big.Int{}).SetBytes(dataout.AuthorizedPolicySignature().Signature.ECDSA().SignatureR),
					(&big.Int{}).SetBytes(dataout.AuthorizedPolicySignature().Signature.ECDSA().SignatureS)); !ok {
					t.Errorf("Invalid authorized policy signature")
				}
			} else {
				if err == nil {
					t.Fatalf("ComputeDynamicPolicy should have failed")
				}
				if err.Error() != data.err {
					t.Errorf("Unexpected error: %v", err)
				}
			}
		})
	}
}

func TestExecutePolicy(t *testing.T) {
	tpm, tcti := openTPMSimulatorForTesting(t)
	defer func() { closeTPM(t, tpm) }()

	if err := EnsureLockNVIndices(tpm.TPMContext, tpm.HmacSession()); err != nil {
		t.Errorf("ensureLockNVIndices failed: %v", err)
	}
	tpm, tcti = resetTPMSimulator(t, tpm, tcti)

	key, err := ecdsa.GenerateKey(elliptic.P256(), testutil.RandReader)
	if err != nil {
		t.Fatalf("GenerateKey failed: %v", err)
	}
	keyPublic := CreateTPMPublicAreaForECDSAKey(&key.PublicKey)
	keyName, err := keyPublic.Name()
	if err != nil {
		t.Fatalf("Cannot compute key name: %v", err)
	}

	policyCounterPub, err := CreatePcrPolicyCounter(tpm.TPMContext, 0x0181ff00, keyName, tpm.HmacSession())
	if err != nil {
		t.Fatalf("CreatePcrPolicyCounter failed: %v", err)
	}
	policyCounter, err := tpm2.CreateNVIndexResourceContextFromPublic(policyCounterPub)
	if err != nil {
		t.Fatalf("CreateNVIndexResourceContextFromPublic failed: %v", err)
	}
	defer func() { undefineNVSpace(t, tpm, policyCounter, tpm.OwnerHandleContext()) }()

	policyCount, err := ReadPcrPolicyCounter(tpm.TPMContext, CurrentMetadataVersion, policyCounterPub, nil, tpm.HmacSession())
	if err != nil {
		t.Fatalf("readDynamicPolicyCounter failed: %v", err)
	}

	type pcrEvent struct {
		index int
		data  string
	}
	type testData struct {
		alg              tpm2.HashAlgorithmId
		pcrs             tpm2.PCRSelectionList
		pcrValues        []tpm2.PCRValues
		policyCounterPub *tpm2.NVPublic
		policyCount      uint64
		pcrEvents        []pcrEvent
	}

	run := func(t *testing.T, data *testData, prepare func(*StaticPolicyData, *DynamicPolicyData)) (tpm2.Digest, tpm2.Digest, error) {
		tpm, tcti = resetTPMSimulator(t, tpm, tcti)

		var policyCounterName tpm2.Name
		if data.policyCounterPub != nil {
			policyCounterName, _ = data.policyCounterPub.Name()
		}

<<<<<<< HEAD
		staticPolicyData, policy, err := ComputeStaticPolicy(data.alg, NewStaticPolicyComputeParams(CreatePublicAreaForECDSAKey(&key.PublicKey), data.policyCounterPub, nil))
=======
		staticPolicyData, policy, err := ComputeStaticPolicy(data.alg, NewStaticPolicyComputeParams(CreateTPMPublicAreaForECDSAKey(&key.PublicKey), data.policyCounterPub, lockIndex.Name()))
>>>>>>> 40b8847f
		if err != nil {
			t.Fatalf("ComputeStaticPolicy failed: %v", err)
		}
		signAlg := staticPolicyData.AuthPublicKey().NameAlg
		var pcrDigests tpm2.DigestList
		for _, v := range data.pcrValues {
			d, _ := tpm2.ComputePCRDigest(data.alg, data.pcrs, v)
			pcrDigests = append(pcrDigests, d)
		}
		dynamicPolicyData, err := ComputeDynamicPolicy(CurrentMetadataVersion, data.alg,
			NewDynamicPolicyComputeParams(key, signAlg, data.pcrs, pcrDigests, policyCounterName, data.policyCount))
		if err != nil {
			t.Fatalf("ComputeDynamicPolicy failed: %v", err)
		}

		for _, e := range data.pcrEvents {
			if _, err := tpm.PCREvent(tpm.PCRHandleContext(e.index), []byte(e.data), nil); err != nil {
				t.Fatalf("PCREvent failed: %v", err)
			}
		}

		if prepare != nil {
			prepare(staticPolicyData, dynamicPolicyData)
		}

		session, err := tpm.StartAuthSession(nil, nil, tpm2.SessionTypePolicy, nil, data.alg)
		if err != nil {
			t.Fatalf("StartAuthSession failed: %v", err)
		}
		defer flushContext(t, tpm, session)

		policyErr := ExecutePolicySession(tpm.TPMContext, session, CurrentMetadataVersion, staticPolicyData, dynamicPolicyData, "", tpm.HmacSession())
		digest, err := tpm.PolicyGetDigest(session)
		if err != nil {
			t.Errorf("PolicyGetDigest failed: %v", err)
		}

		return policy, digest, policyErr
	}

	t.Run("Single/1", func(t *testing.T) {
		// Test with a policy that includes a single digest for 2 PCRs
		expected, digest, err := run(t, &testData{
			alg:  tpm2.HashAlgorithmSHA256,
			pcrs: tpm2.PCRSelectionList{{Hash: tpm2.HashAlgorithmSHA256, Select: []int{7, 12}}},
			pcrValues: []tpm2.PCRValues{
				{
					tpm2.HashAlgorithmSHA256: {
						7:  testutil.MakePCRValueFromEvents(tpm2.HashAlgorithmSHA256, "foo", "bar"),
						12: testutil.MakePCRValueFromEvents(tpm2.HashAlgorithmSHA256, "bar", "foo"),
					},
				},
			},
			policyCounterPub: policyCounterPub,
			policyCount:      policyCount,
			pcrEvents: []pcrEvent{
				{
					index: 7,
					data:  "foo",
				},
				{
					index: 7,
					data:  "bar",
				},
				{
					index: 12,
					data:  "bar",
				},
				{
					index: 12,
					data:  "foo",
				},
			}}, nil)
		if err != nil {
			t.Errorf("Failed to execute policy session: %v", err)
		}
		if !bytes.Equal(digest, expected) {
			t.Errorf("Session digest didn't match policy digest")
		}
	})

	t.Run("Single/2", func(t *testing.T) {
		// Test with a policy that includes a single digest for 2 PCRs
		expected, digest, err := run(t, &testData{
			alg:  tpm2.HashAlgorithmSHA256,
			pcrs: tpm2.PCRSelectionList{{Hash: tpm2.HashAlgorithmSHA256, Select: []int{7, 8}}},
			pcrValues: []tpm2.PCRValues{
				{
					tpm2.HashAlgorithmSHA256: {
						7: testutil.MakePCRValueFromEvents(tpm2.HashAlgorithmSHA256, "foo", "bar"),
						8: testutil.MakePCRValueFromEvents(tpm2.HashAlgorithmSHA256, "bar", "foo"),
					},
				},
			},
			policyCounterPub: policyCounterPub,
			policyCount:      policyCount,
			pcrEvents: []pcrEvent{
				{
					index: 7,
					data:  "foo",
				},
				{
					index: 7,
					data:  "bar",
				},
				{
					index: 8,
					data:  "bar",
				},
				{
					index: 8,
					data:  "foo",
				},
			}}, nil)
		if err != nil {
			t.Errorf("Failed to execute policy session: %v", err)
		}
		if !bytes.Equal(digest, expected) {
			t.Errorf("Session digest didn't match policy digest")
		}
	})

	t.Run("SHA1SessionWithSHA256PCRs", func(t *testing.T) {
		// Test with a policy that includes a single digest for 2 PCRs and where those PCRs are for an algorithm that doesn't match the
		// policy digest algorithm
		expected, digest, err := run(t, &testData{
			alg:  tpm2.HashAlgorithmSHA1,
			pcrs: tpm2.PCRSelectionList{{Hash: tpm2.HashAlgorithmSHA256, Select: []int{7, 12}}},
			pcrValues: []tpm2.PCRValues{
				{
					tpm2.HashAlgorithmSHA256: {
						7:  testutil.MakePCRValueFromEvents(tpm2.HashAlgorithmSHA256, "foo", "bar"),
						12: testutil.MakePCRValueFromEvents(tpm2.HashAlgorithmSHA256, "bar", "foo"),
					},
				},
			},
			policyCounterPub: policyCounterPub,
			policyCount:      policyCount,
			pcrEvents: []pcrEvent{
				{
					index: 7,
					data:  "foo",
				},
				{
					index: 7,
					data:  "bar",
				},
				{
					index: 12,
					data:  "bar",
				},
				{
					index: 12,
					data:  "foo",
				},
			}}, nil)
		if err != nil {
			t.Errorf("Failed to execute policy session: %v", err)
		}
		if !bytes.Equal(digest, expected) {
			t.Errorf("Session digest didn't match policy digest")
		}
	})

	t.Run("SHA1", func(t *testing.T) {
		// Test with a policy that includes a single digest for 2 PCRs, using the SHA-1 algorithm
		expected, digest, err := run(t, &testData{
			alg:  tpm2.HashAlgorithmSHA1,
			pcrs: tpm2.PCRSelectionList{{Hash: tpm2.HashAlgorithmSHA1, Select: []int{7, 12}}},
			pcrValues: []tpm2.PCRValues{
				{
					tpm2.HashAlgorithmSHA1: {
						7:  testutil.MakePCRValueFromEvents(tpm2.HashAlgorithmSHA1, "foo", "bar"),
						12: testutil.MakePCRValueFromEvents(tpm2.HashAlgorithmSHA1, "bar", "foo"),
					},
				},
			},
			policyCounterPub: policyCounterPub,
			policyCount:      policyCount,
			pcrEvents: []pcrEvent{
				{
					index: 7,
					data:  "foo",
				},
				{
					index: 7,
					data:  "bar",
				},
				{
					index: 12,
					data:  "bar",
				},
				{
					index: 12,
					data:  "foo",
				},
			}}, nil)
		if err != nil {
			t.Errorf("Failed to execute policy session: %v", err)
		}
		if !bytes.Equal(digest, expected) {
			t.Errorf("Session digest didn't match policy digest")
		}
	})

	t.Run("PCRMismatch/1", func(t *testing.T) {
		// Test with a policy that includes a single digest for 2 PCRs, where the PCR values during execution don't match the policy
		// (execution should fail)
		expected, digest, err := run(t, &testData{
			alg:  tpm2.HashAlgorithmSHA256,
			pcrs: tpm2.PCRSelectionList{{Hash: tpm2.HashAlgorithmSHA256, Select: []int{7, 12}}},
			pcrValues: []tpm2.PCRValues{
				{
					tpm2.HashAlgorithmSHA256: {
						7:  testutil.MakePCRValueFromEvents(tpm2.HashAlgorithmSHA256, "foo", "bar"),
						12: testutil.MakePCRValueFromEvents(tpm2.HashAlgorithmSHA256, "bar", "foo"),
					},
				},
			},
			policyCounterPub: policyCounterPub,
			policyCount:      policyCount,
			pcrEvents: []pcrEvent{
				{
					index: 7,
					data:  "abc",
				},
				{
					index: 7,
					data:  "bar",
				},
				{
					index: 12,
					data:  "bar",
				},
				{
					index: 12,
					data:  "foo",
				},
			}}, nil)
		if !IsDynamicPolicyDataError(err) || err.Error() != "cannot complete OR assertions: current session digest not found in policy data" {
			t.Errorf("Unexpected error: %v", err)
		}
		if bytes.Equal(digest, expected) {
			t.Errorf("Session digest shouldn't match policy digest")
		}
	})

	t.Run("PCRMismatch/2", func(t *testing.T) {
		// Test with a policy that includes a single digest for 2 PCRs, where the PCR values during execution don't match the policy
		// (execution should fail)
		expected, digest, err := run(t, &testData{
			alg:  tpm2.HashAlgorithmSHA256,
			pcrs: tpm2.PCRSelectionList{{Hash: tpm2.HashAlgorithmSHA256, Select: []int{7, 12}}},
			pcrValues: []tpm2.PCRValues{
				{
					tpm2.HashAlgorithmSHA256: {
						7:  testutil.MakePCRValueFromEvents(tpm2.HashAlgorithmSHA256, "foo", "bar"),
						12: testutil.MakePCRValueFromEvents(tpm2.HashAlgorithmSHA256, "bar", "foo"),
					},
				},
			},
			policyCounterPub: policyCounterPub,
			policyCount:      policyCount,
			pcrEvents: []pcrEvent{
				{
					index: 7,
					data:  "foo",
				},
				{
					index: 7,
					data:  "bar",
				},
				{
					index: 12,
					data:  "bar",
				},
				{
					index: 12,
					data:  "xxx",
				},
			}}, nil)
		if !IsDynamicPolicyDataError(err) || err.Error() != "cannot complete OR assertions: current session digest not found in policy data" {
			t.Errorf("Unexpected error: %v", err)
		}
		if bytes.Equal(digest, expected) {
			t.Errorf("Session digest shouldn't match policy digest")
		}
	})

	t.Run("MultiplePCRValues/1", func(t *testing.T) {
		// Test with a compound policy that includes a pair of digests for 2 PCRs
		expected, digest, err := run(t, &testData{
			alg:  tpm2.HashAlgorithmSHA256,
			pcrs: tpm2.PCRSelectionList{{Hash: tpm2.HashAlgorithmSHA256, Select: []int{7, 12}}},
			pcrValues: []tpm2.PCRValues{
				{
					tpm2.HashAlgorithmSHA256: {
						7:  testutil.MakePCRValueFromEvents(tpm2.HashAlgorithmSHA256, "foo", "bar"),
						12: testutil.MakePCRValueFromEvents(tpm2.HashAlgorithmSHA256, "bar", "foo"),
					},
				},
				{
					tpm2.HashAlgorithmSHA256: {
						7:  testutil.MakePCRValueFromEvents(tpm2.HashAlgorithmSHA256, "foo", "baz"),
						12: testutil.MakePCRValueFromEvents(tpm2.HashAlgorithmSHA256, "abc", "foo"),
					},
				},
			},
			policyCounterPub: policyCounterPub,
			policyCount:      policyCount,
			pcrEvents: []pcrEvent{
				{
					index: 7,
					data:  "foo",
				},
				{
					index: 7,
					data:  "bar",
				},
				{
					index: 12,
					data:  "bar",
				},
				{
					index: 12,
					data:  "foo",
				},
			}}, nil)
		if err != nil {
			t.Errorf("Failed to execute policy session: %v", err)
		}
		if !bytes.Equal(digest, expected) {
			t.Errorf("Session digest didn't match policy digest")
		}
	})

	t.Run("MultiplePCRValues/2", func(t *testing.T) {
		// Test with a compound policy that includes a pair of digests for 2 PCRs
		expected, digest, err := run(t, &testData{
			alg:  tpm2.HashAlgorithmSHA256,
			pcrs: tpm2.PCRSelectionList{{Hash: tpm2.HashAlgorithmSHA256, Select: []int{7, 12}}},
			pcrValues: []tpm2.PCRValues{
				{
					tpm2.HashAlgorithmSHA256: {
						7:  testutil.MakePCRValueFromEvents(tpm2.HashAlgorithmSHA256, "foo", "bar"),
						12: testutil.MakePCRValueFromEvents(tpm2.HashAlgorithmSHA256, "bar", "foo"),
					},
				},
				{
					tpm2.HashAlgorithmSHA256: {
						7:  testutil.MakePCRValueFromEvents(tpm2.HashAlgorithmSHA256, "foo", "baz"),
						12: testutil.MakePCRValueFromEvents(tpm2.HashAlgorithmSHA256, "abc", "foo"),
					},
				},
			},
			policyCounterPub: policyCounterPub,
			policyCount:      policyCount,
			pcrEvents: []pcrEvent{
				{
					index: 7,
					data:  "foo",
				},
				{
					index: 7,
					data:  "baz",
				},
				{
					index: 12,
					data:  "abc",
				},
				{
					index: 12,
					data:  "foo",
				},
			}}, nil)
		if err != nil {
			t.Errorf("Failed to execute policy session: %v", err)
		}
		if !bytes.Equal(digest, expected) {
			t.Errorf("Session digest didn't match policy digest")
		}
	})

	t.Run("MultiplePCRValues/Mismatch", func(t *testing.T) {
		// Test with a compound policy that includes a pair of digests for 2 PCRs, where the PCR values during execution don't match the
		// policy (execution should fail)
		expected, digest, err := run(t, &testData{
			alg:  tpm2.HashAlgorithmSHA256,
			pcrs: tpm2.PCRSelectionList{{Hash: tpm2.HashAlgorithmSHA256, Select: []int{7, 12}}},
			pcrValues: []tpm2.PCRValues{
				{
					tpm2.HashAlgorithmSHA256: {
						7:  testutil.MakePCRValueFromEvents(tpm2.HashAlgorithmSHA256, "foo", "bar"),
						12: testutil.MakePCRValueFromEvents(tpm2.HashAlgorithmSHA256, "bar", "foo"),
					},
				},
				{
					tpm2.HashAlgorithmSHA256: {
						7:  testutil.MakePCRValueFromEvents(tpm2.HashAlgorithmSHA256, "foo", "baz"),
						12: testutil.MakePCRValueFromEvents(tpm2.HashAlgorithmSHA256, "abc", "foo"),
					},
				},
			},
			policyCounterPub: policyCounterPub,
			policyCount:      policyCount,
			pcrEvents: []pcrEvent{
				{
					index: 7,
					data:  "foo",
				},
				{
					index: 7,
					data:  "baz",
				},
				{
					index: 12,
					data:  "bar",
				},
				{
					index: 12,
					data:  "foo",
				},
			}}, nil)
		if !IsDynamicPolicyDataError(err) || err.Error() != "cannot complete OR assertions: current session digest not found in policy data" {
			t.Errorf("Unexpected error: %v", err)
		}
		if bytes.Equal(digest, expected) {
			t.Errorf("Session digest shouldn't match policy digest")
		}
	})

	t.Run("LotsOfPCRValues", func(t *testing.T) {
		// Test with a compound PCR policy that has 125 combinations of conditions.
		expected, digest, err := run(t, &testData{
			alg:  tpm2.HashAlgorithmSHA256,
			pcrs: tpm2.PCRSelectionList{{Hash: tpm2.HashAlgorithmSHA256, Select: []int{7, 8, 12}}},
			pcrValues: MakeMockPolicyPCRValuesFull([]MockPolicyPCRParam{
				{PCR: 7, Alg: tpm2.HashAlgorithmSHA256, Digests: tpm2.DigestList{
					testutil.MakePCRValueFromEvents(tpm2.HashAlgorithmSHA256, "foo", "bar"),
					testutil.MakePCRValueFromEvents(tpm2.HashAlgorithmSHA256, "foo", "bar2"),
					testutil.MakePCRValueFromEvents(tpm2.HashAlgorithmSHA256, "foo", "bar3"),
					testutil.MakePCRValueFromEvents(tpm2.HashAlgorithmSHA256, "foo", "bar4"),
					testutil.MakePCRValueFromEvents(tpm2.HashAlgorithmSHA256, "foo", "bar5")},
				},
				{PCR: 8, Alg: tpm2.HashAlgorithmSHA256, Digests: tpm2.DigestList{
					testutil.MakePCRValueFromEvents(tpm2.HashAlgorithmSHA256, "abc", "bar"),
					testutil.MakePCRValueFromEvents(tpm2.HashAlgorithmSHA256, "abc", "bar2"),
					testutil.MakePCRValueFromEvents(tpm2.HashAlgorithmSHA256, "abc", "bar3"),
					testutil.MakePCRValueFromEvents(tpm2.HashAlgorithmSHA256, "abc", "bar4"),
					testutil.MakePCRValueFromEvents(tpm2.HashAlgorithmSHA256, "abc", "bar5")},
				},
				{PCR: 12, Alg: tpm2.HashAlgorithmSHA256, Digests: tpm2.DigestList{
					testutil.MakePCRValueFromEvents(tpm2.HashAlgorithmSHA256, "bar", "foo"),
					testutil.MakePCRValueFromEvents(tpm2.HashAlgorithmSHA256, "bar", "foo2"),
					testutil.MakePCRValueFromEvents(tpm2.HashAlgorithmSHA256, "bar", "foo3"),
					testutil.MakePCRValueFromEvents(tpm2.HashAlgorithmSHA256, "bar", "foo4"),
					testutil.MakePCRValueFromEvents(tpm2.HashAlgorithmSHA256, "bar", "foo5")},
				},
			}),
			policyCounterPub: policyCounterPub,
			policyCount:      policyCount,
			pcrEvents: []pcrEvent{
				{
					index: 7,
					data:  "foo",
				},
				{
					index: 7,
					data:  "bar4",
				},
				{
					index: 8,
					data:  "abc",
				},
				{
					index: 8,
					data:  "bar2",
				},
				{
					index: 12,
					data:  "bar",
				},
				{
					index: 12,
					data:  "foo5",
				},
			}}, nil)
		if err != nil {
			t.Errorf("Failed to execute policy session: %v", err)
		}
		if !bytes.Equal(digest, expected) {
			t.Errorf("Session digest didn't match policy digest")
		}
	})

	t.Run("NoPCRs", func(t *testing.T) {
		// Test with a policy that includes no PCR assertions - probably fairly pointless, but should work nonetheless
		expected, digest, err := run(t, &testData{
			alg:              tpm2.HashAlgorithmSHA256,
			pcrValues:        []tpm2.PCRValues{{}},
			policyCounterPub: policyCounterPub,
			policyCount:      policyCount,
		}, nil)
		if err != nil {
			t.Errorf("Failed to execute policy session: %v", err)
		}
		if !bytes.Equal(digest, expected) {
			t.Errorf("Session digest didn't match policy digest")
		}
	})

	t.Run("RevokedDynamicPolicy", func(t *testing.T) {
		// Test with a dynamic authorization policy that has been revoked (execution should fail)
		expected, digest, err := run(t, &testData{
			alg:  tpm2.HashAlgorithmSHA256,
			pcrs: tpm2.PCRSelectionList{{Hash: tpm2.HashAlgorithmSHA256, Select: []int{7, 12}}},
			pcrValues: []tpm2.PCRValues{
				{
					tpm2.HashAlgorithmSHA256: {
						7:  testutil.MakePCRValueFromEvents(tpm2.HashAlgorithmSHA256, "foo", "bar"),
						12: testutil.MakePCRValueFromEvents(tpm2.HashAlgorithmSHA256, "bar", "foo"),
					},
				},
			},
			policyCounterPub: policyCounterPub,
			policyCount:      policyCount - 1,
			pcrEvents: []pcrEvent{
				{
					index: 7,
					data:  "foo",
				},
				{
					index: 7,
					data:  "bar",
				},
				{
					index: 12,
					data:  "bar",
				},
				{
					index: 12,
					data:  "foo",
				},
			}}, nil)
		if !IsDynamicPolicyDataError(err) || err.Error() != "the PCR policy has been revoked" {
			t.Errorf("Unexpected error: %v", err)
		}
		if bytes.Equal(digest, expected) {
			t.Errorf("Session digest shouldn't match policy digest")
		}
	})

	t.Run("Locked", func(t *testing.T) {
		// Test execution when access to sealed key objects has been locked (execution should fail)
		expected, digest, err := run(t, &testData{
			alg:  tpm2.HashAlgorithmSHA256,
			pcrs: tpm2.PCRSelectionList{{Hash: tpm2.HashAlgorithmSHA256, Select: []int{7, 12}}},
			pcrValues: []tpm2.PCRValues{
				{
					tpm2.HashAlgorithmSHA256: {
						7:  testutil.MakePCRValueFromEvents(tpm2.HashAlgorithmSHA256, "foo", "bar"),
						12: testutil.MakePCRValueFromEvents(tpm2.HashAlgorithmSHA256, "bar", "foo"),
					},
				},
			},
			policyCounterPub: policyCounterPub,
			policyCount:      policyCount,
			pcrEvents: []pcrEvent{
				{
					index: 7,
					data:  "foo",
				},
				{
					index: 7,
					data:  "bar",
				},
				{
					index: 12,
					data:  "bar",
				},
				{
					index: 12,
					data:  "foo",
				},
			}}, func(*StaticPolicyData, *DynamicPolicyData) {
			lockIndex, err := tpm.CreateResourceContextFromTPM(LockNVHandle1)
			if err != nil {
				t.Fatalf("CreateResourceContextFromTPM failed: %v", err)
			}
			if err := tpm.NVReadLock(lockIndex, lockIndex, nil); err != nil {
				t.Fatalf("NVReadLock failed: %v", err)
			}
		})
		if !tpm2.IsTPMError(err, tpm2.ErrorNVLocked, tpm2.CommandPolicyNV) || IsStaticPolicyDataError(err) || IsDynamicPolicyDataError(err) {
			t.Errorf("Unexpected error: %v", err)
		}
		if bytes.Equal(digest, expected) {
			t.Errorf("Session digest shouldn't match policy digest")
		}
	})

	t.Run("InvalidStaticMetadata/PCRPolicyCounterHandle/1", func(t *testing.T) {
		// Test handling of an invalid handle for the policy counter in the static metadata (execution should fail)
		expected, digest, err := run(t, &testData{
			alg:  tpm2.HashAlgorithmSHA256,
			pcrs: tpm2.PCRSelectionList{{Hash: tpm2.HashAlgorithmSHA256, Select: []int{7, 12}}},
			pcrValues: []tpm2.PCRValues{
				{
					tpm2.HashAlgorithmSHA256: {
						7:  testutil.MakePCRValueFromEvents(tpm2.HashAlgorithmSHA256, "foo", "bar"),
						12: testutil.MakePCRValueFromEvents(tpm2.HashAlgorithmSHA256, "bar", "foo"),
					},
				},
			},
			policyCounterPub: policyCounterPub,
			policyCount:      policyCount,
			pcrEvents: []pcrEvent{
				{
					index: 7,
					data:  "foo",
				},
				{
					index: 7,
					data:  "bar",
				},
				{
					index: 12,
					data:  "bar",
				},
				{
					index: 12,
					data:  "foo",
				},
			}}, func(s *StaticPolicyData, d *DynamicPolicyData) {
			s.SetPcrPolicyCounterHandle(0x40ffffff)
		})
		if !IsStaticPolicyDataError(err) || err.Error() != "invalid handle for PCR policy counter" {
			t.Errorf("Unexpected error: %v", err)
		}
		if bytes.Equal(digest, expected) {
			t.Errorf("Session digest shouldn't match policy digest")
		}
	})

	t.Run("InvalidStaticMetadata/PCRPolicyCounterHandle/2", func(t *testing.T) {
		// Test handling of the policy counter handle in the static metadata pointing to a non-existant resource (execution should fail)
		expected, digest, err := run(t, &testData{
			alg:  tpm2.HashAlgorithmSHA256,
			pcrs: tpm2.PCRSelectionList{{Hash: tpm2.HashAlgorithmSHA256, Select: []int{7, 12}}},
			pcrValues: []tpm2.PCRValues{
				{
					tpm2.HashAlgorithmSHA256: {
						7:  testutil.MakePCRValueFromEvents(tpm2.HashAlgorithmSHA256, "foo", "bar"),
						12: testutil.MakePCRValueFromEvents(tpm2.HashAlgorithmSHA256, "bar", "foo"),
					},
				},
			},
			policyCounterPub: policyCounterPub,
			policyCount:      policyCount,
			pcrEvents: []pcrEvent{
				{
					index: 7,
					data:  "foo",
				},
				{
					index: 7,
					data:  "bar",
				},
				{
					index: 12,
					data:  "bar",
				},
				{
					index: 12,
					data:  "foo",
				},
			}}, func(s *StaticPolicyData, d *DynamicPolicyData) {
			s.SetPcrPolicyCounterHandle(s.PcrPolicyCounterHandle() + 1)
		})
		if !IsStaticPolicyDataError(err) || err.Error() != "no PCR policy counter found" {
			t.Errorf("Unexpected error: %v", err)
		}
		if bytes.Equal(digest, expected) {
			t.Errorf("Session digest shouldn't match policy digest")
		}
	})

	t.Run("InvalidStaticMetadata/AuthPublicKey/1", func(t *testing.T) {
		// Test handling of the public area of the dynamic policy authorization key having an unsupported name algorithm (execution should
		// fail)
		expected, digest, err := run(t, &testData{
			alg:  tpm2.HashAlgorithmSHA256,
			pcrs: tpm2.PCRSelectionList{{Hash: tpm2.HashAlgorithmSHA256, Select: []int{7, 12}}},
			pcrValues: []tpm2.PCRValues{
				{
					tpm2.HashAlgorithmSHA256: {
						7:  testutil.MakePCRValueFromEvents(tpm2.HashAlgorithmSHA256, "foo", "bar"),
						12: testutil.MakePCRValueFromEvents(tpm2.HashAlgorithmSHA256, "bar", "foo"),
					},
				},
			},
			policyCounterPub: policyCounterPub,
			policyCount:      policyCount,
			pcrEvents: []pcrEvent{
				{
					index: 7,
					data:  "foo",
				},
				{
					index: 7,
					data:  "bar",
				},
				{
					index: 12,
					data:  "bar",
				},
				{
					index: 12,
					data:  "foo",
				},
			}}, func(s *StaticPolicyData, d *DynamicPolicyData) {
			s.AuthPublicKey().NameAlg = tpm2.HashAlgorithmId(tpm2.AlgorithmSM4)
		})
		if !IsStaticPolicyDataError(err) || err.Error() != "public area of dynamic authorization policy signing key has an unsupported "+
			"name algorithm" {
			t.Errorf("Unexpected error: %v", err)
		}
		if bytes.Equal(digest, expected) {
			t.Errorf("Session digest shouldn't match policy digest")
		}
	})

	t.Run("InvalidStaticMetadata/AuthPublicKey/2", func(t *testing.T) {
		// Test handling of the public area of the dynamic policy authorization key being replaced by one corresponding to a different key
		// (execution should fail)
		expected, digest, err := run(t, &testData{
			alg:  tpm2.HashAlgorithmSHA256,
			pcrs: tpm2.PCRSelectionList{{Hash: tpm2.HashAlgorithmSHA256, Select: []int{7, 12}}},
			pcrValues: []tpm2.PCRValues{
				{
					tpm2.HashAlgorithmSHA256: {
						7:  testutil.MakePCRValueFromEvents(tpm2.HashAlgorithmSHA256, "foo", "bar"),
						12: testutil.MakePCRValueFromEvents(tpm2.HashAlgorithmSHA256, "bar", "foo"),
					},
				},
			},
			policyCounterPub: policyCounterPub,
			policyCount:      policyCount,
			pcrEvents: []pcrEvent{
				{
					index: 7,
					data:  "foo",
				},
				{
					index: 7,
					data:  "bar",
				},
				{
					index: 12,
					data:  "bar",
				},
				{
					index: 12,
					data:  "foo",
				},
			}}, func(s *StaticPolicyData, d *DynamicPolicyData) {
			key, err := ecdsa.GenerateKey(elliptic.P256(), testutil.RandReader)
			if err != nil {
				t.Fatalf("GenerateKey failed: %v", err)
			}
			s.AuthPublicKey().Unique.Data = &tpm2.ECCPoint{X: key.X.Bytes(), Y: key.Y.Bytes()}
		})
		// Even though this error is caused by broken static metadata, we get a dynamicPolicyDataError error because the signature
		// verification fails. Validation with validateKeyData will detect the real issue though.
		if !IsDynamicPolicyDataError(err) || err.Error() != "cannot verify PCR policy signature" {
			t.Errorf("Unexpected error: %v", err)
		}
		if bytes.Equal(digest, expected) {
			t.Errorf("Session digest shouldn't match policy digest")
		}
	})

	t.Run("InvalidMetadata/DynamicPolicySignature/1", func(t *testing.T) {
		// Test handling of the dynamic authorization signature being replaced (execution should fail).
		expected, digest, err := run(t, &testData{
			alg:  tpm2.HashAlgorithmSHA256,
			pcrs: tpm2.PCRSelectionList{{Hash: tpm2.HashAlgorithmSHA256, Select: []int{7, 12}}},
			pcrValues: []tpm2.PCRValues{
				{
					tpm2.HashAlgorithmSHA256: {
						7:  testutil.MakePCRValueFromEvents(tpm2.HashAlgorithmSHA256, "foo", "bar"),
						12: testutil.MakePCRValueFromEvents(tpm2.HashAlgorithmSHA256, "bar", "foo"),
					},
				},
			},
			policyCounterPub: policyCounterPub,
			policyCount:      policyCount,
			pcrEvents: []pcrEvent{
				{
					index: 7,
					data:  "foo",
				},
				{
					index: 7,
					data:  "bar",
				},
				{
					index: 12,
					data:  "bar",
				},
				{
					index: 12,
					data:  "foo",
				},
			}}, func(s *StaticPolicyData, d *DynamicPolicyData) {
			key, err := ecdsa.GenerateKey(elliptic.P256(), testutil.RandReader)
			if err != nil {
				t.Fatalf("GenerateKey failed: %v", err)
			}

			policyCounter, err := tpm.CreateResourceContextFromTPM(s.PcrPolicyCounterHandle())
			if err != nil {
				t.Fatalf("CreateResourceContextFromTPM failed: %v", err)
			}

			alg := d.AuthorizedPolicySignature().Signature.ECDSA().Hash
			h := alg.NewHash()
			h.Write(d.AuthorizedPolicy())
			h.Write(ComputePcrPolicyRefFromCounterContext(policyCounter))

			sigR, sigS, err := ecdsa.Sign(testutil.RandReader, key, h.Sum(nil))
			if err != nil {
				t.Fatalf("SignPSS failed: %v", err)
			}
			d.AuthorizedPolicySignature().Signature.ECDSA().SignatureR = sigR.Bytes()
			d.AuthorizedPolicySignature().Signature.ECDSA().SignatureS = sigS.Bytes()
		})
		if !IsDynamicPolicyDataError(err) || err.Error() != "cannot verify PCR policy signature" {
			t.Errorf("Unexpected error: %v", err)
		}
		if bytes.Equal(digest, expected) {
			t.Errorf("Session digest shouldn't match policy digest")
		}
	})

	t.Run("InvalidMetadata/DynamicPolicySignature/2", func(t *testing.T) {
		// Test handling of the public area of the dynamic policy authorization key being replaced by one corresponding to a different key,
		// and the authorized policy signature being replaced with a signature signed by the new key (execution should succeed, but the
		// resulting session digest shouldn't match the computed policy digest)
		expected, digest, err := run(t, &testData{
			alg:  tpm2.HashAlgorithmSHA256,
			pcrs: tpm2.PCRSelectionList{{Hash: tpm2.HashAlgorithmSHA256, Select: []int{7, 12}}},
			pcrValues: []tpm2.PCRValues{
				{
					tpm2.HashAlgorithmSHA256: {
						7:  testutil.MakePCRValueFromEvents(tpm2.HashAlgorithmSHA256, "foo", "bar"),
						12: testutil.MakePCRValueFromEvents(tpm2.HashAlgorithmSHA256, "bar", "foo"),
					},
				},
			},
			policyCounterPub: policyCounterPub,
			policyCount:      policyCount,
			pcrEvents: []pcrEvent{
				{
					index: 7,
					data:  "foo",
				},
				{
					index: 7,
					data:  "bar",
				},
				{
					index: 12,
					data:  "bar",
				},
				{
					index: 12,
					data:  "foo",
				},
			}}, func(s *StaticPolicyData, d *DynamicPolicyData) {
			key, err := ecdsa.GenerateKey(elliptic.P256(), testutil.RandReader)
			if err != nil {
				t.Fatalf("GenerateKey failed: %v", err)
			}

			s.AuthPublicKey().Unique.Data = &tpm2.ECCPoint{X: key.X.Bytes(), Y: key.Y.Bytes()}

			policyCounter, err := tpm.CreateResourceContextFromTPM(s.PcrPolicyCounterHandle())
			if err != nil {
				t.Fatalf("CreateResourceContextFromTPM failed: %v", err)
			}

			alg := d.AuthorizedPolicySignature().Signature.ECDSA().Hash
			h := alg.NewHash()
			h.Write(d.AuthorizedPolicy())
			h.Write(ComputePcrPolicyRefFromCounterContext(policyCounter))

			sigR, sigS, err := ecdsa.Sign(testutil.RandReader, key, h.Sum(nil))
			if err != nil {
				t.Fatalf("SignPSS failed: %v", err)
			}
			d.AuthorizedPolicySignature().Signature.ECDSA().SignatureR = sigR.Bytes()
			d.AuthorizedPolicySignature().Signature.ECDSA().SignatureS = sigS.Bytes()
		})
		if err != nil {
			t.Errorf("Failed to execute policy session: %v", err)
		}
		if bytes.Equal(digest, expected) {
			t.Errorf("Session digest shouldn't match policy digest")
		}
	})

	t.Run("InvalidDynamicMetadata/PolicyCount", func(t *testing.T) {
		// Test handling of the policy count in a revoked dynamic policy metadata being changed so that it is equal to the current policy
		// counter value (execution should fail)
		expected, digest, err := run(t, &testData{
			alg:  tpm2.HashAlgorithmSHA256,
			pcrs: tpm2.PCRSelectionList{{Hash: tpm2.HashAlgorithmSHA256, Select: []int{7, 12}}},
			pcrValues: []tpm2.PCRValues{
				{
					tpm2.HashAlgorithmSHA256: {
						7:  testutil.MakePCRValueFromEvents(tpm2.HashAlgorithmSHA256, "foo", "bar"),
						12: testutil.MakePCRValueFromEvents(tpm2.HashAlgorithmSHA256, "bar", "foo"),
					},
				},
			},
			policyCounterPub: policyCounterPub,
			policyCount:      policyCount - 1,
			pcrEvents: []pcrEvent{
				{
					index: 7,
					data:  "foo",
				},
				{
					index: 7,
					data:  "bar",
				},
				{
					index: 12,
					data:  "bar",
				},
				{
					index: 12,
					data:  "foo",
				},
			}}, func(s *StaticPolicyData, d *DynamicPolicyData) {
			d.SetPolicyCount(d.PolicyCount() + 1)
		})
		if !IsDynamicPolicyDataError(err) || err.Error() != "the PCR policy is invalid" {
			t.Errorf("Unexpected error: %v", err)
		}
		if bytes.Equal(digest, expected) {
			t.Errorf("Session digest shouldn't match policy digest")
		}
	})

	t.Run("InvalidDynamicMetadata/PCROrDigests/1", func(t *testing.T) {
		// Test handling of a corrupted OR digest tree with a PCR policy that only has one condition (execution should succeed - the
		// corrupted value causes executeOrPolicyAssertions to bail at the right time but for the wrong reason, so the resulting
		// session digest ends up correct)
		expected, digest, err := run(t, &testData{
			alg:  tpm2.HashAlgorithmSHA256,
			pcrs: tpm2.PCRSelectionList{{Hash: tpm2.HashAlgorithmSHA256, Select: []int{7, 12}}},
			pcrValues: []tpm2.PCRValues{
				{
					tpm2.HashAlgorithmSHA256: {
						7:  testutil.MakePCRValueFromEvents(tpm2.HashAlgorithmSHA256, "foo", "bar"),
						12: testutil.MakePCRValueFromEvents(tpm2.HashAlgorithmSHA256, "bar", "foo"),
					},
				},
			},
			policyCounterPub: policyCounterPub,
			policyCount:      policyCount,
			pcrEvents: []pcrEvent{
				{
					index: 7,
					data:  "foo",
				},
				{
					index: 7,
					data:  "bar",
				},
				{
					index: 12,
					data:  "bar",
				},
				{
					index: 12,
					data:  "foo",
				},
			}}, func(s *StaticPolicyData, d *DynamicPolicyData) {
			d.PCROrData()[0].Next = 1000
		})
		if err != nil {
			t.Errorf("Failed to execute policy session: %v", err)
		}
		if !bytes.Equal(digest, expected) {
			t.Errorf("Session digest didn't match policy digest")
		}
	})

	t.Run("InvalidDynamicMetadata/PCROrDigests/2", func(t *testing.T) {
		// Test handling of a corrupted OR digest tree with a PCR policy that has lots of conditions (execution should fail)
		expected, digest, err := run(t, &testData{
			alg:  tpm2.HashAlgorithmSHA256,
			pcrs: tpm2.PCRSelectionList{{Hash: tpm2.HashAlgorithmSHA256, Select: []int{7, 12}}},
			pcrValues: MakeMockPolicyPCRValuesFull([]MockPolicyPCRParam{
				{PCR: 7, Alg: tpm2.HashAlgorithmSHA256, Digests: tpm2.DigestList{
					testutil.MakePCRValueFromEvents(tpm2.HashAlgorithmSHA256, "foo", "bar"),
					testutil.MakePCRValueFromEvents(tpm2.HashAlgorithmSHA256, "foo", "bar2"),
					testutil.MakePCRValueFromEvents(tpm2.HashAlgorithmSHA256, "foo", "bar3"),
					testutil.MakePCRValueFromEvents(tpm2.HashAlgorithmSHA256, "foo", "bar4"),
					testutil.MakePCRValueFromEvents(tpm2.HashAlgorithmSHA256, "foo", "bar5")},
				},
				{PCR: 12, Alg: tpm2.HashAlgorithmSHA256, Digests: tpm2.DigestList{
					testutil.MakePCRValueFromEvents(tpm2.HashAlgorithmSHA256, "bar", "foo"),
					testutil.MakePCRValueFromEvents(tpm2.HashAlgorithmSHA256, "bar", "foo2"),
					testutil.MakePCRValueFromEvents(tpm2.HashAlgorithmSHA256, "bar", "foo3"),
					testutil.MakePCRValueFromEvents(tpm2.HashAlgorithmSHA256, "bar", "foo4"),
					testutil.MakePCRValueFromEvents(tpm2.HashAlgorithmSHA256, "bar", "foo5")},
				},
			}),
			policyCounterPub: policyCounterPub,
			policyCount:      policyCount,
			pcrEvents: []pcrEvent{
				{
					index: 7,
					data:  "foo",
				},
				{
					index: 7,
					data:  "bar",
				},
				{
					index: 12,
					data:  "bar",
				},
				{
					index: 12,
					data:  "foo",
				},
			}}, func(s *StaticPolicyData, d *DynamicPolicyData) {
			d.PCROrData()[0].Next = 1000
		})
		if !IsDynamicPolicyDataError(err) || err.Error() != "the PCR policy is invalid" {
			t.Errorf("Unexpected error: %v", err)
		}
		if bytes.Equal(digest, expected) {
			t.Errorf("Session digest shouldn't match policy digest")
		}
	})

	t.Run("InvalidDynamicMetadata/PCROrDigests/3", func(t *testing.T) {
		// Test handling of a corrupted OR digest tree with a PCR policy that has lots of conditions (execution should fail)
		expected, digest, err := run(t, &testData{
			alg:  tpm2.HashAlgorithmSHA256,
			pcrs: tpm2.PCRSelectionList{{Hash: tpm2.HashAlgorithmSHA256, Select: []int{7, 12}}},
			pcrValues: MakeMockPolicyPCRValuesFull([]MockPolicyPCRParam{
				{PCR: 7, Alg: tpm2.HashAlgorithmSHA256, Digests: tpm2.DigestList{
					testutil.MakePCRValueFromEvents(tpm2.HashAlgorithmSHA256, "foo", "bar"),
					testutil.MakePCRValueFromEvents(tpm2.HashAlgorithmSHA256, "foo", "bar2"),
					testutil.MakePCRValueFromEvents(tpm2.HashAlgorithmSHA256, "foo", "bar3"),
					testutil.MakePCRValueFromEvents(tpm2.HashAlgorithmSHA256, "foo", "bar4"),
					testutil.MakePCRValueFromEvents(tpm2.HashAlgorithmSHA256, "foo", "bar5")},
				},
				{PCR: 12, Alg: tpm2.HashAlgorithmSHA256, Digests: tpm2.DigestList{
					testutil.MakePCRValueFromEvents(tpm2.HashAlgorithmSHA256, "bar", "foo"),
					testutil.MakePCRValueFromEvents(tpm2.HashAlgorithmSHA256, "bar", "foo2"),
					testutil.MakePCRValueFromEvents(tpm2.HashAlgorithmSHA256, "bar", "foo3"),
					testutil.MakePCRValueFromEvents(tpm2.HashAlgorithmSHA256, "bar", "foo4"),
					testutil.MakePCRValueFromEvents(tpm2.HashAlgorithmSHA256, "bar", "foo5")},
				},
			}),
			policyCounterPub: policyCounterPub,
			policyCount:      policyCount,
			pcrEvents: []pcrEvent{
				{
					index: 7,
					data:  "foo",
				},
				{
					index: 7,
					data:  "bar",
				},
				{
					index: 12,
					data:  "bar",
				},
				{
					index: 12,
					data:  "foo",
				},
			}}, func(s *StaticPolicyData, d *DynamicPolicyData) {
			x := int32(-10)
			d.PCROrData()[0].Next = *(*uint32)(unsafe.Pointer(&x))
		})
		if !IsDynamicPolicyDataError(err) || err.Error() != "the PCR policy is invalid" {
			t.Errorf("Unexpected error: %v", err)
		}
		if bytes.Equal(digest, expected) {
			t.Errorf("Session digest shouldn't match policy digest")
		}
	})

	t.Run("NoPolicyCounter", func(t *testing.T) {
		// Test with a policy that doesn't include a dynamic authorization policy revocation counter.
		expected, digest, err := run(t, &testData{
			alg:  tpm2.HashAlgorithmSHA256,
			pcrs: tpm2.PCRSelectionList{{Hash: tpm2.HashAlgorithmSHA256, Select: []int{7, 12}}},
			pcrValues: []tpm2.PCRValues{
				{
					tpm2.HashAlgorithmSHA256: {
						7:  testutil.MakePCRValueFromEvents(tpm2.HashAlgorithmSHA256, "foo", "bar"),
						12: testutil.MakePCRValueFromEvents(tpm2.HashAlgorithmSHA256, "bar", "foo"),
					},
				},
			},
			pcrEvents: []pcrEvent{
				{
					index: 7,
					data:  "foo",
				},
				{
					index: 7,
					data:  "bar",
				},
				{
					index: 12,
					data:  "bar",
				},
				{
					index: 12,
					data:  "foo",
				},
			}}, nil)
		if err != nil {
			t.Errorf("Failed to execute policy session: %v", err)
		}
		if !bytes.Equal(digest, expected) {
			t.Errorf("Session digest didn't match policy digest")
		}
	})

	t.Run("InvalidStaticMetadata/PCRPolicyCounterHandle/3", func(t *testing.T) {
		// Test handling of the policy counter handle in the static metadata pointing to a NV index when the policy was created without
		// the counter (execution should fail).
		expected, digest, err := run(t, &testData{
			alg:  tpm2.HashAlgorithmSHA256,
			pcrs: tpm2.PCRSelectionList{{Hash: tpm2.HashAlgorithmSHA256, Select: []int{7, 12}}},
			pcrValues: []tpm2.PCRValues{
				{
					tpm2.HashAlgorithmSHA256: {
						7:  testutil.MakePCRValueFromEvents(tpm2.HashAlgorithmSHA256, "foo", "bar"),
						12: testutil.MakePCRValueFromEvents(tpm2.HashAlgorithmSHA256, "bar", "foo"),
					},
				},
			},
			pcrEvents: []pcrEvent{
				{
					index: 7,
					data:  "foo",
				},
				{
					index: 7,
					data:  "bar",
				},
				{
					index: 12,
					data:  "bar",
				},
				{
					index: 12,
					data:  "foo",
				},
			}}, func(s *StaticPolicyData, d *DynamicPolicyData) {
			s.SetPcrPolicyCounterHandle(policyCounterPub.Index)
			d.SetPolicyCount(policyCount)
		})
		if !IsDynamicPolicyDataError(err) || err.Error() != "cannot verify PCR policy signature" {
			t.Errorf("Unexpected error: %v", err)
		}
		if bytes.Equal(digest, expected) {
			t.Errorf("Session digest shouldn't match policy digest")
		}
	})
}

func TestLockAccessToSealedKeys(t *testing.T) {
	tpm, tcti := openTPMSimulatorForTesting(t)
	defer func() { closeTPM(t, tpm) }()

	if err := EnsureLockNVIndices(tpm.TPMContext, tpm.HmacSession()); err != nil {
		t.Errorf("EnsureLockNVIndex failed: %v", err)
	}
	tpm, tcti = resetTPMSimulator(t, tpm, tcti)

	key, err := ecdsa.GenerateKey(elliptic.P256(), testutil.RandReader)
	if err != nil {
		t.Fatalf("GenerateKey failed: %v", err)
	}
	keyPublic := CreateTPMPublicAreaForECDSAKey(&key.PublicKey)
	keyName, err := keyPublic.Name()
	if err != nil {
		t.Fatalf("Cannot compute key name: %v", err)
	}

	policyCounterPub, err := CreatePcrPolicyCounter(tpm.TPMContext, 0x0181ff00, keyName, tpm.HmacSession())
	if err != nil {
		t.Fatalf("CreatePcrPolicyCounter failed: %v", err)
	}
	policyCounter, err := tpm2.CreateNVIndexResourceContextFromPublic(policyCounterPub)
	if err != nil {
		t.Fatalf("CreateNVIndexResourceContextFromPublic failed: %v", err)
	}
	defer func() { undefineNVSpace(t, tpm, policyCounter, tpm.OwnerHandleContext()) }()

	staticPolicyData, policy, err := ComputeStaticPolicy(tpm2.HashAlgorithmSHA256, NewStaticPolicyComputeParams(keyPublic, policyCounterPub, nil))
	if err != nil {
		t.Fatalf("ComputeStaticPolicy failed: %v", err)
	}

	policyCount, err := ReadPcrPolicyCounter(tpm.TPMContext, CurrentMetadataVersion, policyCounterPub, nil, tpm.HmacSession())
	if err != nil {
		t.Fatalf("readDynamicPolicyCounter failed: %v", err)
	}

	signAlg := staticPolicyData.AuthPublicKey().NameAlg
	pcrs := tpm2.PCRSelectionList{{Hash: tpm2.HashAlgorithmSHA256, Select: []int{7}}}
	pcrDigest, _ := tpm2.ComputePCRDigest(tpm2.HashAlgorithmSHA256, pcrs, tpm2.PCRValues{tpm2.HashAlgorithmSHA256: {7: testutil.MakePCRValueFromEvents(tpm2.HashAlgorithmSHA256, "foo")}})
	dynamicPolicyData, err := ComputeDynamicPolicy(CurrentMetadataVersion, tpm2.HashAlgorithmSHA256,
		NewDynamicPolicyComputeParams(key, signAlg, pcrs, tpm2.DigestList{pcrDigest}, policyCounter.Name(), policyCount))
	if err != nil {
		t.Fatalf("ComputeDynamicPolicy failed: %v", err)
	}

	for i := 0; i < 2; i++ {
		func() {
			tpm, tcti = resetTPMSimulator(t, tpm, tcti)

			if _, err := tpm.PCREvent(tpm.PCRHandleContext(7), []byte("foo"), nil); err != nil {
				t.Fatalf("PCREvent failed: %v", err)
			}

			policySession, err := tpm.StartAuthSession(nil, nil, tpm2.SessionTypePolicy, nil, tpm2.HashAlgorithmSHA256)
			if err != nil {
				t.Fatalf("StartAuthSession failed: %v", err)
			}
			defer flushContext(t, tpm, policySession)

			err = ExecutePolicySession(tpm.TPMContext, policySession, CurrentMetadataVersion, staticPolicyData, dynamicPolicyData, "", tpm.HmacSession())
			if err != nil {
				t.Errorf("ExecutePolicySession failed: %v", err)
			}

			digest, err := tpm.PolicyGetDigest(policySession)
			if err != nil {
				t.Errorf("PolicyGetDigest failed: %v", err)
			}

			if !bytes.Equal(digest, policy) {
				t.Errorf("Unexpected digests")
			}

			if err := LockAccessToSealedKeys(tpm); err != nil {
				t.Errorf("LockAccessToSealedKeys failed: %v", err)
			}

			if err := tpm.PolicyRestart(policySession); err != nil {
				t.Errorf("PolicyRestart failed: %v", err)
			}

			err = ExecutePolicySession(tpm.TPMContext, policySession, CurrentMetadataVersion, staticPolicyData, dynamicPolicyData, "", tpm.HmacSession())
			if !tpm2.IsTPMError(err, tpm2.ErrorNVLocked, tpm2.CommandPolicyNV) {
				t.Errorf("Unexpected error: %v", err)
			}

			digest, err = tpm.PolicyGetDigest(policySession)
			if err != nil {
				t.Errorf("PolicyGetDigest failed: %v", err)
			}

			if bytes.Equal(digest, policy) {
				t.Errorf("Unexpected digests")
			}
		}()
	}
}

func TestLockAccessToSealedKeysUnprovisioned(t *testing.T) {
	tpm := openTPMForTesting(t)
	defer closeTPM(t, tpm)

	run := func(t *testing.T) {
		if err := LockAccessToSealedKeys(tpm); err != nil {
			t.Errorf("LockAccessToSealedKeys failed: %v", err)
		}
	}

	t.Run("NoNVIndex", func(t *testing.T) {
		// Test with no NV index defined.
		undefineLockNVIndices(t, tpm)
		run(t)
	})

	t.Run("UnrelatedNVIndex/1", func(t *testing.T) {
		// Test with a NV index defined that has the wrong attributes.
		undefineLockNVIndices(t, tpm)
		public := tpm2.NVPublic{
			Index:   LockNVHandle1,
			NameAlg: tpm2.HashAlgorithmSHA256,
			Attrs:   tpm2.NVTypeOrdinary.WithAttrs(tpm2.AttrNVOwnerWrite | tpm2.AttrNVOwnerRead),
			Size:    8}
		index, err := tpm.NVDefineSpace(tpm.OwnerHandleContext(), nil, &public, nil)
		if err != nil {
			t.Fatalf("NVDefineSpace failed: %v", err)
		}
		defer undefineNVSpace(t, tpm, index, tpm.OwnerHandleContext())
		run(t)
	})

	t.Run("UnrelatedNVIndex/2", func(t *testing.T) {
		// Test with a NV index defined with the expected attributes, but with a non-empty authorization value.
		undefineLockNVIndices(t, tpm)
		public := tpm2.NVPublic{
			Index:   LockNVHandle1,
			NameAlg: tpm2.HashAlgorithmSHA256,
			Attrs:   tpm2.NVTypeOrdinary.WithAttrs(tpm2.AttrNVPolicyWrite | tpm2.AttrNVAuthRead | tpm2.AttrNVNoDA | tpm2.AttrNVReadStClear),
			Size:    0}
		index, err := tpm.NVDefineSpace(tpm.OwnerHandleContext(), []byte("foo"), &public, nil)
		if err != nil {
			t.Fatalf("NVDefineSpace failed: %v", err)
		}
		defer undefineNVSpace(t, tpm, index, tpm.OwnerHandleContext())
		run(t)
	})
}<|MERGE_RESOLUTION|>--- conflicted
+++ resolved
@@ -160,102 +160,8 @@
 
 	t.Run("DeleteExisting", func(t *testing.T) {
 		clearTPMWithPlatformAuth(t, tpm)
-<<<<<<< HEAD
 		pub := tpm2.NVPublic{
 			Index:   LockNVHandle1,
-=======
-
-		// Test with a bogus lock NV index that allows writes far in to the future, making it possible
-		// to recreate it to remove the read lock bit.
-
-		key, err := ecdsa.GenerateKey(elliptic.P256(), testutil.RandReader)
-		if err != nil {
-			t.Fatalf("GenerateKey failed: %v", err)
-		}
-
-		keyPublic := CreateTPMPublicAreaForECDSAKey(&key.PublicKey)
-		keyName, err := keyPublic.Name()
-		if err != nil {
-			t.Errorf("Cannot compute key name: %v", err)
-		}
-
-		time, err := tpm.ReadClock()
-		if err != nil {
-			t.Fatalf("ReadClock failed: %v", err)
-		}
-		time.ClockInfo.Clock += 5000
-		clockBytes := make(tpm2.Operand, binary.Size(time.ClockInfo.Clock))
-		binary.BigEndian.PutUint64(clockBytes, time.ClockInfo.Clock+3600000000)
-
-		trial, _ := tpm2.ComputeAuthPolicy(tpm2.HashAlgorithmSHA256)
-		trial.PolicyCommandCode(tpm2.CommandNVWrite)
-		trial.PolicyCounterTimer(clockBytes, 8, tpm2.OpUnsignedLT)
-		trial.PolicySigned(keyName, nil)
-
-		public := tpm2.NVPublic{
-			Index:      LockNVHandle,
-			NameAlg:    tpm2.HashAlgorithmSHA256,
-			Attrs:      LockNVIndexAttrs,
-			AuthPolicy: trial.GetDigest(),
-			Size:       0}
-		index, err := tpm.NVDefineSpace(tpm.OwnerHandleContext(), nil, &public, nil)
-		if err != nil {
-			t.Fatalf("NVDefineSpace failed: %v", err)
-		}
-		defer undefineNVSpace(t, tpm, index, tpm.OwnerHandleContext())
-
-		policySession, err := tpm.StartAuthSession(nil, nil, tpm2.SessionTypePolicy, nil, tpm2.HashAlgorithmSHA256)
-		if err != nil {
-			t.Fatalf("StartAuthSession failed: %v", err)
-		}
-		defer tpm.FlushContext(policySession)
-
-		h := tpm2.HashAlgorithmSHA256.NewHash()
-		h.Write(policySession.NonceTPM())
-		binary.Write(h, binary.BigEndian, int32(0))
-
-		sigR, sigS, err := ecdsa.Sign(testutil.RandReader, key, h.Sum(nil))
-		if err != nil {
-			t.Errorf("SignPSS failed: %v", err)
-		}
-
-		keyLoaded, err := tpm.LoadExternal(nil, keyPublic, tpm2.HandleEndorsement)
-		if err != nil {
-			t.Fatalf("LoadExternal failed: %v", err)
-		}
-		defer tpm.FlushContext(keyLoaded)
-
-		signature := tpm2.Signature{
-			SigAlg: tpm2.SigSchemeAlgECDSA,
-			Signature: tpm2.SignatureU{
-				Data: &tpm2.SignatureECDSA{
-					Hash:       tpm2.HashAlgorithmSHA256,
-					SignatureR: sigR.Bytes(),
-					SignatureS: sigS.Bytes()}}}
-
-		if err := tpm.PolicyCommandCode(policySession, tpm2.CommandNVWrite); err != nil {
-			t.Errorf("Assertion failed: %v", err)
-		}
-		if err := tpm.PolicyCounterTimer(policySession, clockBytes, 8, tpm2.OpUnsignedLT); err != nil {
-			t.Errorf("Assertion failed: %v", err)
-		}
-		if _, _, err := tpm.PolicySigned(keyLoaded, policySession, true, nil, nil, 0, &signature); err != nil {
-			t.Errorf("Assertion failed: %v", err)
-		}
-
-		if err := tpm.NVWrite(index, index, nil, 0, policySession); err != nil {
-			t.Errorf("NVWrite failed: %v", err)
-		}
-
-		data, err := tpm2.MarshalToBytes(uint8(0), keyName, time.ClockInfo.Clock)
-		if err != nil {
-			t.Fatalf("MarshalToBytes failed: %v", err)
-		}
-
-		// Create the data index.
-		dataPublic := tpm2.NVPublic{
-			Index:   LockNVDataHandle,
->>>>>>> 40b8847f
 			NameAlg: tpm2.HashAlgorithmSHA256,
 			Attrs:   tpm2.NVTypeOrdinary.WithAttrs(tpm2.AttrNVAuthRead | tpm2.AttrNVAuthWrite),
 			Size:    8}
@@ -265,48 +171,6 @@
 		run(t)
 	})
 }
-
-//func TestEnsureLockNVIndex(t *testing.T) {
-//	tpm := openTPMForTesting(t)
-//	defer closeTPM(t, tpm)
-//
-//	undefineLockNVIndices(t, tpm)
-//	if err := EnsureLockNVIndex(tpm.TPMContext, tpm.HmacSession()); err != nil {
-//		t.Errorf("EnsureLockNVIndex failed: %v", err)
-//	}
-//	defer func() {
-//		index, err := tpm.CreateResourceContextFromTPM(LockNVHandle)
-//		if err != nil {
-//			t.Errorf("CreateResourceContextFromTPM failed: %v", err)
-//		}
-//		undefineNVSpace(t, tpm, index, tpm.OwnerHandleContext())
-//		index, err = tpm.CreateResourceContextFromTPM(LockNVDataHandle)
-//		if err != nil {
-//			t.Errorf("CreateResourceContextFromTPM failed: %v", err)
-//		}
-//		undefineNVSpace(t, tpm, index, tpm.OwnerHandleContext())
-//	}()
-//
-//	validateLockNVIndex(t, tpm.TPMContext)
-//
-//	index, err := tpm.CreateResourceContextFromTPM(LockNVHandle)
-//	if err != nil {
-//		t.Fatalf("No lock NV index created")
-//	}
-//	origName := index.Name()
-//
-//	if err := EnsureLockNVIndex(tpm.TPMContext, tpm.HmacSession()); err != nil {
-//		t.Errorf("EnsureLockNVIndex failed: %v", err)
-//	}
-//
-//	index, err = tpm.CreateResourceContextFromTPM(LockNVHandle)
-//	if err != nil {
-//		t.Fatalf("No lock NV index created")
-//	}
-//	if !bytes.Equal(index.Name(), origName) {
-//		t.Errorf("lock NV index shouldn't have been recreated")
-//	}
-//}
 
 func TestComputeStaticPolicy(t *testing.T) {
 	block, _ := pem.Decode([]byte(`
@@ -1023,11 +887,7 @@
 			policyCounterName, _ = data.policyCounterPub.Name()
 		}
 
-<<<<<<< HEAD
-		staticPolicyData, policy, err := ComputeStaticPolicy(data.alg, NewStaticPolicyComputeParams(CreatePublicAreaForECDSAKey(&key.PublicKey), data.policyCounterPub, nil))
-=======
-		staticPolicyData, policy, err := ComputeStaticPolicy(data.alg, NewStaticPolicyComputeParams(CreateTPMPublicAreaForECDSAKey(&key.PublicKey), data.policyCounterPub, lockIndex.Name()))
->>>>>>> 40b8847f
+		staticPolicyData, policy, err := ComputeStaticPolicy(data.alg, NewStaticPolicyComputeParams(CreateTPMPublicAreaForECDSAKey(&key.PublicKey), data.policyCounterPub, nil))
 		if err != nil {
 			t.Fatalf("ComputeStaticPolicy failed: %v", err)
 		}
